--- conflicted
+++ resolved
@@ -438,7 +438,6 @@
 			atomic.LoadInt64(&c.ipv4.numClosed),
 			1000*float64(atomic.LoadInt64(&c.ipv4.numClosed))/epochDur,
 			numASNs,
-<<<<<<< HEAD
 		)
 	}
 
@@ -467,36 +466,6 @@
 		)
 	}
 
-=======
-		)
-	}
-
-	numASNs = 0
-	if c.v6geoIPMap != nil {
-		numASNs = len(c.v6geoIPMap)
-	}
-
-	if numASNs > 0 {
-		logger.Infof("conn-stats (IPv6): %d %d %d %d %d %.3f %d %.3f %d %.3f %d %.3f %d %.3f %d",
-			atomic.LoadInt64(&c.ipv6.numCreated),
-			atomic.LoadInt64(&c.ipv6.numReading),
-			atomic.LoadInt64(&c.ipv6.numChecking),
-			atomic.LoadInt64(&c.ipv6.numIODiscarding),
-			atomic.LoadInt64(&c.ipv6.numFound),
-			1000*float64(atomic.LoadInt64(&c.ipv6.numFound))/epochDur,
-			atomic.LoadInt64(&c.ipv6.numReset),
-			1000*float64(atomic.LoadInt64(&c.ipv6.numReset))/epochDur,
-			atomic.LoadInt64(&c.ipv6.numTimeout),
-			1000*float64(atomic.LoadInt64(&c.ipv6.numTimeout))/epochDur,
-			atomic.LoadInt64(&c.ipv6.numErr),
-			1000*float64(atomic.LoadInt64(&c.ipv6.numErr))/epochDur,
-			atomic.LoadInt64(&c.ipv6.numClosed),
-			1000*float64(atomic.LoadInt64(&c.ipv6.numClosed))/epochDur,
-			numASNs,
-		)
-	}
-
->>>>>>> 2582d974
 	for i, val := range [2]map[uint]*asnCounts{c.v4geoIPMap, c.v6geoIPMap} {
 		ip_ver := 4
 		if i == 1 {
