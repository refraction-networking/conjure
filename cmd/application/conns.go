package main

import (
	"bytes"
	"context"
	"errors"
	"fmt"
	"io"
	golog "log"
	"math"
	"math/rand"
	"net"
	"os"
	"sync"
	"sync/atomic"
	"syscall"
	"time"

	cj "github.com/refraction-networking/conjure/pkg/station/lib"
	"github.com/refraction-networking/conjure/pkg/station/log"
	"github.com/refraction-networking/conjure/pkg/transports"
)

// connManagerConfig
type connManagerConfig struct {
	NewConnDeadline string
	newConnDeadline time.Duration
	TraceDebugRate  int // rate at which to print Debug logging for connections. Rate is computed as 1/n - 0 indicates off.
}

type connManager struct {
	*connStats
	*connManagerConfig
}

func newConnManager(conf *connManagerConfig) *connManager {
	if conf == nil {
		conf = &connManagerConfig{
			NewConnDeadline: "10s",
			newConnDeadline: 10 * time.Second,
			TraceDebugRate:  0,
		}
	}
	return &connManager{&connStats{v4geoIPMap: make(map[uint]*asnCounts), v6geoIPMap: make(map[uint]*asnCounts)}, conf}
}

func (cm *connManager) acceptConnections(ctx context.Context, rm *cj.RegistrationManager, logger *log.Logger) {
	// listen for and handle incoming proxy traffic
	listenAddr := &net.TCPAddr{IP: nil, Port: 41245, Zone: ""}
	ln, err := net.ListenTCP("tcp", listenAddr)
	if err != nil {
		logger.Fatalf("failed to listen on %v: %v\n", listenAddr, err)
	}
	defer ln.Close()
	logger.Infof("[STARTUP] Listening on %v\n", ln.Addr())

	for {
		select {
		case <-ctx.Done():
			break
		default:
			newConn, err := ln.AcceptTCP()
			if err != nil {
				logger.Errorf("[ERROR] failed to AcceptTCP on %v: %v\n", ln.Addr(), err)
				continue
			}
			go cm.handleNewConn(rm, newConn)
		}
	}
}

func getOriginalDst(fd uintptr) (net.IP, error) {
	const SockOptOriginalDst = 80
	if sockOpt, err := syscall.GetsockoptIPv6Mreq(int(fd), syscall.IPPROTO_IP, SockOptOriginalDst); err == nil {
		// parse ipv4
		return net.IPv4(sockOpt.Multiaddr[4], sockOpt.Multiaddr[5], sockOpt.Multiaddr[6], sockOpt.Multiaddr[7]), nil
	} else if mtuinfo, err := syscall.GetsockoptIPv6MTUInfo(int(fd), syscall.IPPROTO_IPV6, SockOptOriginalDst); err == nil {
		// parse ipv6
		return net.IP(mtuinfo.Addr.Addr[:]), nil
	} else {
		return nil, err
	}
}

// Handle connection from client
// NOTE: this is called as a goroutine
func (cm *connManager) handleNewConn(regManager *cj.RegistrationManager, clientConn *net.TCPConn) {
	defer clientConn.Close()
	logger := sharedLogger

	fd, err := clientConn.File()
	if err != nil {
		logger.Errorln("failed to get file descriptor on clientConn:", err)
		return
	}

	fdPtr := fd.Fd()
	originalDstIP, err := getOriginalDst(fdPtr)
	if err != nil {
		logger.Errorln("failed to getOriginalDst from fd:", err)
		return
	}

	// We need to set the underlying file descriptor back into
	// non-blocking mode after calling Fd (which puts it into blocking
	// mode), or else deadlines won't work.
	err = syscall.SetNonblock(int(fdPtr), true)
	if err != nil {
		logger.Errorln("failed to set non-blocking mode on fd:", err)
	}
	fd.Close()

	cm.handleNewTCPConn(regManager, clientConn, originalDstIP)
}

func getRemoteAsIP(conn net.Conn) (remoteIP net.IP) {
	remoteAddr := conn.RemoteAddr()
	switch addr := remoteAddr.(type) {
	case *net.TCPAddr:
		remoteIP = addr.IP
	case *net.UDPAddr:
		remoteIP = addr.IP
	default:
		a := remoteAddr.String()
		// try parsing the returned address string as host:port
		host, _, err := net.SplitHostPort(a)
		if err != nil {
			// try parsing the returned address string as just an IP address
			remoteIP = net.ParseIP(a)
			break
		} else {
			// try parsing the returned host portion of the address as an IP address as opposed to a
			// domain name or other string.
			remoteIP = net.ParseIP(host)
		}
	}
	return
}

func (cm *connManager) handleNewTCPConn(regManager *cj.RegistrationManager, clientConn net.Conn, originalDstIP net.IP) {
	isIPv4 := originalDstIP.To4() != nil
	var originalDst, originalSrc string
	if logClientIP {
		originalSrc = clientConn.RemoteAddr().String()
	} else {
		originalSrc = "_"
	}
	originalDst = originalDstIP.String()
	flowDescription := fmt.Sprintf("%s -> %s ", originalSrc, originalDst)
	logger := log.New(os.Stdout, "[CONN] "+flowDescription, golog.Ldate|golog.Lmicroseconds)

	remoteIP := getRemoteAsIP(clientConn)
	if remoteIP == nil {
		// Socket returned non-IP Remote Address - we can't really use that. If testing w/ pipe try
		// wrapping with struct to provide mock RemoteAddr which return a real IP address.
		return
	}

	var asn uint = 0
	var cc string
	var err error
	cc, err = regManager.GeoIP.CC(remoteIP)
	if err != nil {
		logger.Errorln("Failed to get CC:", err)
		return
	}
	if cc != "unk" {
		// logger.Infoln("CC not unk:", cc, "ASN:", asn) // TESTING
		asn, err = regManager.GeoIP.ASN(remoteIP)
		if err != nil {
			logger.Errorln("Failed to get ASN:", err)
			return
		}
	}
	// logger.Infoln("CC:", cc, "ASN:", asn) // TESTING

	count := regManager.CountRegistrations(originalDstIP)
	logger.Debugf("new connection (%d potential registrations)\n", count)
	cj.Stat().AddConn()
	cm.addCreated(asn, cc, isIPv4)

	// Pick random timeout between 5 and 10 seconds, down to millisecond precision
	ms := rand.Int63n(5000) + 5000
	timeout := time.Duration(ms) * time.Millisecond

	// Give the client a deadline to send enough data to identify a transport.
	// This can be reset by transports to give more time for handshakes
	// after a transport is identified.
	deadline := time.Now().Add(timeout)
	err = clientConn.SetDeadline(deadline)
	if err != nil {
		logger.Errorln("error occurred while setting deadline:", err)
	}

	if count < 1 {
		// Here, reading from the connection would be pointless, but
		// since the kernel already ACK'd this connection, we gain no
		// benefit from instantly dropping the connection; the jig is
		// already up. We should keep reading in line with other code paths
		// so the initiator of the connection gains no information
		// about the correctness of their connection.
		//
		// Possible TODO: use NFQUEUE to be able to drop the connection
		// in userspace before the SYN-ACK is sent, increasing probe
		// resistance.
		logger.Debugf("no possible registrations, reading for %v then dropping connection\n", timeout)
		cj.Stat().AddMissedReg()
		cj.Stat().CloseConn()
		cm.createdToDiscard(asn, cc, isIPv4)

		// Copy into io.Discard to keep ACKing until the deadline.
		// This should help prevent fingerprinting; if we let the read
		// buffer fill up and stopped ACKing after 8192 + (buffer size)
		// bytes for obfs4, as an example, that would be quite clear.
		_, err = io.Copy(io.Discard, clientConn)
		err = generalizeErr(err)
		if errors.Is(err, errConnReset) {
			// log reset error without client ip
			logger.Errorln("error occurred discarding data (read 0 B): rst")
			cm.discardToReset(asn, cc, isIPv4)
		} else if errors.Is(err, errConnTimeout) {
			logger.Errorln("error occurred discarding data (read 0 B): timeout")
			cm.discardToTimeout(asn, cc, isIPv4)
		} else if err != nil {
			//Log any other error
			logger.Errorln("error occurred discarding data (read 0 B):", err)
			cm.discardToError(asn, cc, isIPv4)
		} else {
			cm.discardToClose(asn, cc, isIPv4)
		}

		return
	}

	var buf [4096]byte
	received := bytes.Buffer{}
	possibleTransports := regManager.GetWrappingTransports()

	var reg *cj.DecoyRegistration
	var wrapped net.Conn

readLoop:
	for {
		if len(possibleTransports) < 1 {
			logger.Warnf("ran out of possible transports, reading for %v then giving up\n", time.Until(deadline))
			cj.Stat().ConnErr()

			_, err = io.Copy(io.Discard, clientConn)
			err = generalizeErr(err)
			if errors.Is(err, errConnReset) {
				// log reset error without client ip
				logger.Errorf("error occurred discarding data (read %d B): rst\n", received.Len())
				cm.discardToReset(asn, cc, isIPv4)
			} else if errors.Is(err, errConnTimeout) {
				logger.Errorf("error occurred discarding data (read %d B): timeout\n", received.Len())
				cm.discardToTimeout(asn, cc, isIPv4)
			} else if err != nil {
				//Log any other error
				logger.Errorf("error occurred discarding data (read %d B): %v\n", received.Len(), err)
				cm.discardToError(asn, cc, isIPv4)
			} else {
				cm.discardToClose(asn, cc, isIPv4)
			}

			return
		}

		n, err := clientConn.Read(buf[:])
		err = generalizeErr(err)
		if err != nil {
			if errors.Is(err, errConnReset) {
				logger.Errorf("got error while reading from connection, giving up after %d bytes: rst\n", received.Len()+n)
				if received.Len() == 0 {
					cm.createdToReset(asn, cc, isIPv4)
				} else {
					cm.readToReset(asn, cc, isIPv4)
				}
			} else if errors.Is(err, errConnTimeout) {
				logger.Errorf("got error while reading from connection, giving up after %d bytes: timeout\n", received.Len()+n)
				if received.Len() == 0 {
					cm.createdToTimeout(asn, cc, isIPv4)
				} else {
					cm.readToTimeout(asn, cc, isIPv4)
				}
			} else {
				logger.Errorf("got error while reading from connection, giving up after %d bytes: %v\n", received.Len()+n, err)
				if received.Len() == 0 {
					cm.createdToError(asn, cc, isIPv4)
				} else {
					cm.readToError(asn, cc, isIPv4)
				}
			}
			cj.Stat().ConnErr()
			return
		}

		if received.Len() == 0 {
			cm.createdToCheck(asn, cc, isIPv4)
		} else {
			cm.readToCheck(asn, cc, isIPv4)
		}

		received.Write(buf[:n])
		logger.Tracef("read %d bytes so far", received.Len())

	transports:
		for i, t := range possibleTransports {
			reg, wrapped, err = t.WrapConnection(&received, clientConn, originalDstIP, regManager)
			err = generalizeErr(err)
			if errors.Is(err, transports.ErrTryAgain) {
				continue transports
			} else if errors.Is(err, transports.ErrNotTransport) {
				logger.Tracef("not transport %s, removing from checks\n", t.Name())
				delete(possibleTransports, i)
				continue transports
			} else if err != nil {
				// If we got here, the error might have been produced while attempting
				// to wrap the connection, which means received and the connection
				// may no longer be valid. We should just give up on this connection.
				d := time.Until(deadline)
				logger.Warnf("got unexpected error from transport %s, sleeping %v then giving up: %v\n", t.Name(), d, err)
				cj.Stat().ConnErr()
				cm.checkToError(asn, cc, isIPv4)
				time.Sleep(d)
				return
			}

			// We found our transport! First order of business: disable deadline
			err = wrapped.SetDeadline(time.Time{})
			if err != nil {
				logger.Errorln("error occurred while setting deadline:", err)
			}

			logger.SetPrefix(fmt.Sprintf("[%s] %s ", t.LogPrefix(), reg.IDString()))
			logger.Debugf("registration found {reg_id: %s, phantom: %s, transport: %s}\n", reg.IDString(), originalDstIP, t.Name())

			regManager.MarkActive(reg)

			cm.checkToFound(asn, cc, isIPv4)
			break readLoop
		}

		if len(possibleTransports) < 1 {
			cm.checkToDiscard(asn, cc, isIPv4)
		} else if received.Len() == 0 {
			cm.checkToCreated(asn, cc, isIPv4)
		} else {
			cm.checkToRead(asn, cc, isIPv4)
		}
	}

	cj.Proxy(reg, wrapped, logger)
	cj.Stat().CloseConn()
}

type statCounts struct {
	// States
	numCreated      int64 // Number of connections that have read 0 bytes so far
	numReading      int64 // Number of connections in the read / read more state trying to find reg that have read at least 1 byte
	numIODiscarding int64 // Number of connections in the io discard state
	numChecking     int64 // Number of connections that have taken a break from reading to check for the wrapping transport

	// Outcomes
	numFound   int64 // Number of connections that found their registration using wrapConnection
	numReset   int64 // Number of connections that received a reset while attempting to find registration
	numTimeout int64 // Number of connections that timed out while attempting to find registration
	numClosed  int64 // Number of connections that closed before finding the associated registration
	numErr     int64 // Number of connections that received an unexpected error

	// Transitions
	numCreatedToDiscard int64 // Number of times connections have moved from Created to Discard
	numCreatedToCheck   int64 // Number of times connections have moved from Created to Check
	numCreatedToReset   int64 // Number of times connections have moved from Created to Reset
	numCreatedToTimeout int64 // Number of times connections have moved from Created to Timeout
	numCreatedToError   int64 // Number of times connections have moved from Created to Error

	numReadToCheck   int64 // Number of times connections have moved from Read to Check
	numReadToTimeout int64 // Number of times connections have moved from Read to Timeout
	numReadToReset   int64 // Number of times connections have moved from Read to Reset
	numReadToError   int64 // Number of times connections have moved from Read to Error

	numCheckToCreated int64 // Number of times connections have moved from Check to Created
	numCheckToRead    int64 // Number of times connections have moved from Check to Read
	numCheckToFound   int64 // Number of times connections have moved from Check to Found
	numCheckToError   int64 // Number of times connections have moved from Check to Error
	numCheckToDiscard int64 // Number of times connections have moved from Check to Discard

	numDiscardToReset   int64 // Number of times connections have moved from Discard to Reset
	numDiscardToTimeout int64 // Number of times connections have moved from Discard to Timeout
	numDiscardToError   int64 // Number of times connections have moved from Discard to Error
	numDiscardToClose   int64 // Number of times connections have moved from Discard to Close

	totalTransitions int64 // Number of all transitions tracked
	numNewConns      int64 // Number new connections potentially handshaking
	numResolved      int64 // Number connections that have reached a terminal state.

	connectingCounts
}

type asnCounts struct {
	cc string
	statCounts
}

type connStats struct {
	m          sync.RWMutex
	epochStart time.Time
<<<<<<< HEAD
	statCounts
	geoIPMap map[uint]*asnCounts

	connectingCounts
=======
	ipv4       statCounts
	ipv6       statCounts
	v4geoIPMap map[uint]*asnCounts
	v6geoIPMap map[uint]*asnCounts
>>>>>>> 2582d974
}

func (c *connStats) PrintAndReset(logger *log.Logger) {
	c.m.Lock() // protect both read for print and write for reset.
	defer c.m.Unlock()

	// prevent div by 0 if thread starvation happens
	var epochDur float64 = math.Max(float64(time.Since(c.epochStart).Milliseconds()), 1)

	numASNs := 0
<<<<<<< HEAD
	if c.geoIPMap != nil {
		numASNs = len(c.geoIPMap)
	}

	logger.Infof("conn-stats: %d %d %d %d %d %.3f %d %.3f %d %.3f %d %.3f %d %.3f %d %s",
		atomic.LoadInt64(&c.numCreated),
		atomic.LoadInt64(&c.numReading),
		atomic.LoadInt64(&c.numChecking),
		atomic.LoadInt64(&c.numIODiscarding),
		atomic.LoadInt64(&c.numFound),
		1000*float64(atomic.LoadInt64(&c.numFound))/epochDur,
		atomic.LoadInt64(&c.numReset),
		1000*float64(atomic.LoadInt64(&c.numReset))/epochDur,
		atomic.LoadInt64(&c.numTimeout),
		1000*float64(atomic.LoadInt64(&c.numTimeout))/epochDur,
		atomic.LoadInt64(&c.numErr),
		1000*float64(atomic.LoadInt64(&c.numErr))/epochDur,
		atomic.LoadInt64(&c.numClosed),
		1000*float64(atomic.LoadInt64(&c.numClosed))/epochDur,
		numASNs,
		c.connectingCounts.string(),
	)

	for asn, counts := range c.geoIPMap {
		var tt float64 = math.Max(1, float64(atomic.LoadInt64(&counts.totalTransitions)))

		logger.Infof("conn-stats-verbose: %d %s %d %d %d %d %d %d %d %d %d %d %d %d %d %d %d %d %d %d %d %.3f %.3f %.3f %.3f %.3f %.3f %.3f %.3f %.3f %.3f %.3f %.3f %.3f %.3f %.3f %.3f %.3f %.3f %d %d %d %d %s",
			asn,
			counts.cc,
			atomic.LoadInt64(&counts.numCreatedToDiscard),
			atomic.LoadInt64(&counts.numCreatedToCheck),
			atomic.LoadInt64(&counts.numCreatedToReset),
			atomic.LoadInt64(&counts.numCreatedToTimeout),
			atomic.LoadInt64(&counts.numCreatedToError),
			atomic.LoadInt64(&counts.numReadToCheck),
			atomic.LoadInt64(&counts.numReadToTimeout),
			atomic.LoadInt64(&counts.numReadToReset),
			atomic.LoadInt64(&counts.numReadToError),
			atomic.LoadInt64(&counts.numCheckToCreated),
			atomic.LoadInt64(&counts.numCheckToRead),
			atomic.LoadInt64(&counts.numCheckToFound),
			atomic.LoadInt64(&counts.numCheckToError),
			atomic.LoadInt64(&counts.numCheckToDiscard),
			atomic.LoadInt64(&counts.numDiscardToReset),
			atomic.LoadInt64(&counts.numDiscardToTimeout),
			atomic.LoadInt64(&counts.numDiscardToError),
			atomic.LoadInt64(&counts.numDiscardToClose),
			atomic.LoadInt64(&counts.totalTransitions),
			float64(atomic.LoadInt64(&counts.numCreatedToDiscard))/tt,
			float64(atomic.LoadInt64(&counts.numCreatedToCheck))/tt,
			float64(atomic.LoadInt64(&counts.numCreatedToReset))/tt,
			float64(atomic.LoadInt64(&counts.numCreatedToTimeout))/tt,
			float64(atomic.LoadInt64(&counts.numCreatedToError))/tt,
			float64(atomic.LoadInt64(&counts.numReadToCheck))/tt,
			float64(atomic.LoadInt64(&counts.numReadToTimeout))/tt,
			float64(atomic.LoadInt64(&counts.numReadToReset))/tt,
			float64(atomic.LoadInt64(&counts.numReadToError))/tt,
			float64(atomic.LoadInt64(&counts.numCheckToCreated))/tt,
			float64(atomic.LoadInt64(&counts.numCheckToRead))/tt,
			float64(atomic.LoadInt64(&counts.numCheckToFound))/tt,
			float64(atomic.LoadInt64(&counts.numCheckToError))/tt,
			float64(atomic.LoadInt64(&counts.numCheckToDiscard))/tt,
			float64(atomic.LoadInt64(&counts.numDiscardToReset))/tt,
			float64(atomic.LoadInt64(&counts.numDiscardToTimeout))/tt,
			float64(atomic.LoadInt64(&counts.numDiscardToError))/tt,
			float64(atomic.LoadInt64(&counts.numDiscardToClose))/tt,
			atomic.LoadInt64(&c.numNewConns),
			atomic.LoadInt64(&counts.numNewConns),
			atomic.LoadInt64(&c.numResolved),
			atomic.LoadInt64(&counts.numResolved),
			counts.connectingCounts.string(),
=======
	if c.v4geoIPMap != nil {
		numASNs = len(c.v4geoIPMap)
	}

	if numASNs > 0 {
		logger.Infof("conn-stats (IPv4): %d %d %d %d %d %.3f %d %.3f %d %.3f %d %.3f %d %.3f %d",
			atomic.LoadInt64(&c.ipv4.numCreated),
			atomic.LoadInt64(&c.ipv4.numReading),
			atomic.LoadInt64(&c.ipv4.numChecking),
			atomic.LoadInt64(&c.ipv4.numIODiscarding),
			atomic.LoadInt64(&c.ipv4.numFound),
			1000*float64(atomic.LoadInt64(&c.ipv4.numFound))/epochDur,
			atomic.LoadInt64(&c.ipv4.numReset),
			1000*float64(atomic.LoadInt64(&c.ipv4.numReset))/epochDur,
			atomic.LoadInt64(&c.ipv4.numTimeout),
			1000*float64(atomic.LoadInt64(&c.ipv4.numTimeout))/epochDur,
			atomic.LoadInt64(&c.ipv4.numErr),
			1000*float64(atomic.LoadInt64(&c.ipv4.numErr))/epochDur,
			atomic.LoadInt64(&c.ipv4.numClosed),
			1000*float64(atomic.LoadInt64(&c.ipv4.numClosed))/epochDur,
			numASNs,
		)
	}

	numASNs = 0
	if c.v6geoIPMap != nil {
		numASNs = len(c.v6geoIPMap)
	}

	if numASNs > 0 {
		logger.Infof("conn-stats (IPv6): %d %d %d %d %d %.3f %d %.3f %d %.3f %d %.3f %d %.3f %d",
			atomic.LoadInt64(&c.ipv6.numCreated),
			atomic.LoadInt64(&c.ipv6.numReading),
			atomic.LoadInt64(&c.ipv6.numChecking),
			atomic.LoadInt64(&c.ipv6.numIODiscarding),
			atomic.LoadInt64(&c.ipv6.numFound),
			1000*float64(atomic.LoadInt64(&c.ipv6.numFound))/epochDur,
			atomic.LoadInt64(&c.ipv6.numReset),
			1000*float64(atomic.LoadInt64(&c.ipv6.numReset))/epochDur,
			atomic.LoadInt64(&c.ipv6.numTimeout),
			1000*float64(atomic.LoadInt64(&c.ipv6.numTimeout))/epochDur,
			atomic.LoadInt64(&c.ipv6.numErr),
			1000*float64(atomic.LoadInt64(&c.ipv6.numErr))/epochDur,
			atomic.LoadInt64(&c.ipv6.numClosed),
			1000*float64(atomic.LoadInt64(&c.ipv6.numClosed))/epochDur,
			numASNs,
>>>>>>> 2582d974
		)
	}

	for i, val := range [2]map[uint]*asnCounts{c.v4geoIPMap, c.v6geoIPMap} {
		ip_ver := 4
		if i == 1 {
			ip_ver = 6
		}
		for asn, counts := range val {
			var tt = math.Max(1, float64(atomic.LoadInt64(&counts.totalTransitions)))
			logger.Infof("conn-stats-verbose (IPv%d): %d %s %d %d %d %d %d %d %d %d %d %d %d %d %d %d %d %d %d %d %d %.3f %.3f %.3f %.3f %.3f %.3f %.3f %.3f %.3f %.3f %.3f %.3f %.3f %.3f %.3f %.3f %.3f %.3f %d %d %d %d",
				ip_ver,
				asn,
				counts.cc,
				atomic.LoadInt64(&counts.numCreatedToDiscard),
				atomic.LoadInt64(&counts.numCreatedToCheck),
				atomic.LoadInt64(&counts.numCreatedToReset),
				atomic.LoadInt64(&counts.numCreatedToTimeout),
				atomic.LoadInt64(&counts.numCreatedToError),
				atomic.LoadInt64(&counts.numReadToCheck),
				atomic.LoadInt64(&counts.numReadToTimeout),
				atomic.LoadInt64(&counts.numReadToReset),
				atomic.LoadInt64(&counts.numReadToError),
				atomic.LoadInt64(&counts.numCheckToCreated),
				atomic.LoadInt64(&counts.numCheckToRead),
				atomic.LoadInt64(&counts.numCheckToFound),
				atomic.LoadInt64(&counts.numCheckToError),
				atomic.LoadInt64(&counts.numCheckToDiscard),
				atomic.LoadInt64(&counts.numDiscardToReset),
				atomic.LoadInt64(&counts.numDiscardToTimeout),
				atomic.LoadInt64(&counts.numDiscardToError),
				atomic.LoadInt64(&counts.numDiscardToClose),
				atomic.LoadInt64(&counts.totalTransitions),
				float64(atomic.LoadInt64(&counts.numCreatedToDiscard))/tt,
				float64(atomic.LoadInt64(&counts.numCreatedToCheck))/tt,
				float64(atomic.LoadInt64(&counts.numCreatedToReset))/tt,
				float64(atomic.LoadInt64(&counts.numCreatedToTimeout))/tt,
				float64(atomic.LoadInt64(&counts.numCreatedToError))/tt,
				float64(atomic.LoadInt64(&counts.numReadToCheck))/tt,
				float64(atomic.LoadInt64(&counts.numReadToTimeout))/tt,
				float64(atomic.LoadInt64(&counts.numReadToReset))/tt,
				float64(atomic.LoadInt64(&counts.numReadToError))/tt,
				float64(atomic.LoadInt64(&counts.numCheckToCreated))/tt,
				float64(atomic.LoadInt64(&counts.numCheckToRead))/tt,
				float64(atomic.LoadInt64(&counts.numCheckToFound))/tt,
				float64(atomic.LoadInt64(&counts.numCheckToError))/tt,
				float64(atomic.LoadInt64(&counts.numCheckToDiscard))/tt,
				float64(atomic.LoadInt64(&counts.numDiscardToReset))/tt,
				float64(atomic.LoadInt64(&counts.numDiscardToTimeout))/tt,
				float64(atomic.LoadInt64(&counts.numDiscardToError))/tt,
				float64(atomic.LoadInt64(&counts.numDiscardToClose))/tt,
				atomic.LoadInt64(&c.ipv6.numNewConns),
				atomic.LoadInt64(&counts.numNewConns),
				atomic.LoadInt64(&c.ipv6.numResolved),
				atomic.LoadInt64(&counts.numResolved),
			)
		}
	}

	c.reset()
}

func (c *connStats) Reset() {
	c.m.Lock()
	defer c.m.Unlock()
	c.reset()
}

func (c *connStats) reset() {
	atomic.StoreInt64(&c.ipv4.numFound, 0)
	atomic.StoreInt64(&c.ipv4.numErr, 0)
	atomic.StoreInt64(&c.ipv4.numTimeout, 0)
	atomic.StoreInt64(&c.ipv4.numReset, 0)
	atomic.StoreInt64(&c.ipv4.numClosed, 0)
	atomic.StoreInt64(&c.ipv4.numCreatedToDiscard, 0)
	atomic.StoreInt64(&c.ipv4.numCreatedToCheck, 0)
	atomic.StoreInt64(&c.ipv4.numCreatedToReset, 0)
	atomic.StoreInt64(&c.ipv4.numCreatedToTimeout, 0)
	atomic.StoreInt64(&c.ipv4.numCreatedToError, 0)
	atomic.StoreInt64(&c.ipv4.numReadToCheck, 0)
	atomic.StoreInt64(&c.ipv4.numReadToTimeout, 0)
	atomic.StoreInt64(&c.ipv4.numReadToReset, 0)
	atomic.StoreInt64(&c.ipv4.numReadToError, 0)
	atomic.StoreInt64(&c.ipv4.numCheckToCreated, 0)
	atomic.StoreInt64(&c.ipv4.numCheckToRead, 0)
	atomic.StoreInt64(&c.ipv4.numCheckToFound, 0)
	atomic.StoreInt64(&c.ipv4.numCheckToError, 0)
	atomic.StoreInt64(&c.ipv4.numCheckToDiscard, 0)
	atomic.StoreInt64(&c.ipv4.numDiscardToReset, 0)
	atomic.StoreInt64(&c.ipv4.numDiscardToTimeout, 0)
	atomic.StoreInt64(&c.ipv4.numDiscardToError, 0)
	atomic.StoreInt64(&c.ipv4.numDiscardToClose, 0)
	atomic.StoreInt64(&c.ipv4.totalTransitions, 0)
	atomic.StoreInt64(&c.ipv4.numNewConns, 0)
	atomic.StoreInt64(&c.ipv4.numResolved, 0)

	atomic.StoreInt64(&c.ipv6.numFound, 0)
	atomic.StoreInt64(&c.ipv6.numErr, 0)
	atomic.StoreInt64(&c.ipv6.numTimeout, 0)
	atomic.StoreInt64(&c.ipv6.numReset, 0)
	atomic.StoreInt64(&c.ipv6.numClosed, 0)
	atomic.StoreInt64(&c.ipv6.numCreatedToDiscard, 0)
	atomic.StoreInt64(&c.ipv6.numCreatedToCheck, 0)
	atomic.StoreInt64(&c.ipv6.numCreatedToReset, 0)
	atomic.StoreInt64(&c.ipv6.numCreatedToTimeout, 0)
	atomic.StoreInt64(&c.ipv6.numCreatedToError, 0)
	atomic.StoreInt64(&c.ipv6.numReadToCheck, 0)
	atomic.StoreInt64(&c.ipv6.numReadToTimeout, 0)
	atomic.StoreInt64(&c.ipv6.numReadToReset, 0)
	atomic.StoreInt64(&c.ipv6.numReadToError, 0)
	atomic.StoreInt64(&c.ipv6.numCheckToCreated, 0)
	atomic.StoreInt64(&c.ipv6.numCheckToRead, 0)
	atomic.StoreInt64(&c.ipv6.numCheckToFound, 0)
	atomic.StoreInt64(&c.ipv6.numCheckToError, 0)
	atomic.StoreInt64(&c.ipv6.numCheckToDiscard, 0)
	atomic.StoreInt64(&c.ipv6.numDiscardToReset, 0)
	atomic.StoreInt64(&c.ipv6.numDiscardToTimeout, 0)
	atomic.StoreInt64(&c.ipv6.numDiscardToError, 0)
	atomic.StoreInt64(&c.ipv6.numDiscardToClose, 0)
	atomic.StoreInt64(&c.ipv6.totalTransitions, 0)
	atomic.StoreInt64(&c.ipv6.numNewConns, 0)
	atomic.StoreInt64(&c.ipv6.numResolved, 0)

	c.v4geoIPMap = make(map[uint]*asnCounts)
	c.v6geoIPMap = make(map[uint]*asnCounts)

	c.epochStart = time.Now()

	c.resetConnecting()
}

func (c *connStats) addCreated(asn uint, cc string, isIPv4 bool) {
	if isIPv4 {
		// Overall tracking
		atomic.AddInt64(&c.ipv4.numCreated, 1)
		atomic.AddInt64(&c.ipv4.numNewConns, 1)

		// GeoIP tracking
		if isValidCC(cc) {
			c.m.Lock()
			defer c.m.Unlock()
			if _, ok := c.v4geoIPMap[asn]; !ok {
				// We haven't seen asn before, so add it to the map
				c.v4geoIPMap[asn] = &asnCounts{}
				c.v4geoIPMap[asn].cc = cc
			}
			atomic.AddInt64(&c.v4geoIPMap[asn].numCreated, 1)
			atomic.AddInt64(&c.v4geoIPMap[asn].numNewConns, 1)
		}
	} else {
		// Overall tracking
		atomic.AddInt64(&c.ipv6.numCreated, 1)
		atomic.AddInt64(&c.ipv6.numNewConns, 1)

		// GeoIP tracking
		if isValidCC(cc) {
			c.m.Lock()
			defer c.m.Unlock()
			if _, ok := c.v6geoIPMap[asn]; !ok {
				// We haven't seen asn before, so add it to the map
				c.v6geoIPMap[asn] = &asnCounts{}
				c.v6geoIPMap[asn].cc = cc
			}
			atomic.AddInt64(&c.v6geoIPMap[asn].numCreated, 1)
			atomic.AddInt64(&c.v6geoIPMap[asn].numNewConns, 1)
		}
	}
}

func (c *connStats) createdToDiscard(asn uint, cc string, isIPv4 bool) {
	if isIPv4 {
		// Overall tracking
		atomic.AddInt64(&c.ipv4.numCreated, -1)
		atomic.AddInt64(&c.ipv4.numIODiscarding, 1)
		atomic.AddInt64(&c.ipv4.numCreatedToDiscard, 1)
		atomic.AddInt64(&c.ipv4.totalTransitions, 1)

		// GeoIP tracking
		if isValidCC(cc) {
			c.m.Lock()
			defer c.m.Unlock()
			if _, ok := c.v4geoIPMap[asn]; !ok {
				// We haven't seen asn before, so add it to the map
				c.v4geoIPMap[asn] = &asnCounts{}
				c.v4geoIPMap[asn].cc = cc
			}
			atomic.AddInt64(&c.v4geoIPMap[asn].numCreated, -1)
			atomic.AddInt64(&c.v4geoIPMap[asn].numIODiscarding, 1)
			atomic.AddInt64(&c.v4geoIPMap[asn].numCreatedToDiscard, 1)
			atomic.AddInt64(&c.v4geoIPMap[asn].totalTransitions, 1)
		}
	} else {
		// Overall tracking
		atomic.AddInt64(&c.ipv6.numCreated, -1)
		atomic.AddInt64(&c.ipv6.numIODiscarding, 1)
		atomic.AddInt64(&c.ipv6.numCreatedToDiscard, 1)
		atomic.AddInt64(&c.ipv6.totalTransitions, 1)

		// GeoIP tracking
		if isValidCC(cc) {
			c.m.Lock()
			defer c.m.Unlock()
			if _, ok := c.v6geoIPMap[asn]; !ok {
				// We haven't seen asn before, so add it to the map
				c.v6geoIPMap[asn] = &asnCounts{}
				c.v6geoIPMap[asn].cc = cc
			}
			atomic.AddInt64(&c.v6geoIPMap[asn].numCreated, -1)
			atomic.AddInt64(&c.v6geoIPMap[asn].numIODiscarding, 1)
			atomic.AddInt64(&c.v6geoIPMap[asn].numCreatedToDiscard, 1)
			atomic.AddInt64(&c.v6geoIPMap[asn].totalTransitions, 1)
		}
	}
}

func (c *connStats) createdToCheck(asn uint, cc string, isIPv4 bool) {
	if isIPv4 {
		// Overall tracking
		atomic.AddInt64(&c.ipv4.numCreated, -1)
		atomic.AddInt64(&c.ipv4.numChecking, 1)
		atomic.AddInt64(&c.ipv4.numCreatedToCheck, 1)
		atomic.AddInt64(&c.ipv4.totalTransitions, 1)

		// GeoIP tracking
		if isValidCC(cc) {
			c.m.Lock()
			defer c.m.Unlock()
			if _, ok := c.v4geoIPMap[asn]; !ok {
				// We haven't seen asn before, so add it to the map
				c.v4geoIPMap[asn] = &asnCounts{}
				c.v4geoIPMap[asn].cc = cc
			}
			atomic.AddInt64(&c.v4geoIPMap[asn].numCreated, -1)
			atomic.AddInt64(&c.v4geoIPMap[asn].numChecking, 1)
			atomic.AddInt64(&c.v4geoIPMap[asn].numCreatedToCheck, 1)
			atomic.AddInt64(&c.v4geoIPMap[asn].totalTransitions, 1)
		}
	} else {
		// Overall tracking
		atomic.AddInt64(&c.ipv6.numCreated, -1)
		atomic.AddInt64(&c.ipv6.numChecking, 1)
		atomic.AddInt64(&c.ipv6.numCreatedToCheck, 1)
		atomic.AddInt64(&c.ipv6.totalTransitions, 1)

		// GeoIP tracking
		if isValidCC(cc) {
			c.m.Lock()
			defer c.m.Unlock()
			if _, ok := c.v6geoIPMap[asn]; !ok {
				// We haven't seen asn before, so add it to the map
				c.v6geoIPMap[asn] = &asnCounts{}
				c.v6geoIPMap[asn].cc = cc
			}
			atomic.AddInt64(&c.v6geoIPMap[asn].numCreated, -1)
			atomic.AddInt64(&c.v6geoIPMap[asn].numChecking, 1)
			atomic.AddInt64(&c.v6geoIPMap[asn].numCreatedToCheck, 1)
			atomic.AddInt64(&c.v6geoIPMap[asn].totalTransitions, 1)
		}
	}
}

func (c *connStats) createdToReset(asn uint, cc string, isIPv4 bool) {
	if isIPv4 {
		// Overall tracking
		atomic.AddInt64(&c.ipv4.numCreated, -1)
		atomic.AddInt64(&c.ipv4.numReset, 1)
		atomic.AddInt64(&c.ipv4.numCreatedToReset, 1)
		atomic.AddInt64(&c.ipv4.totalTransitions, 1)
		atomic.AddInt64(&c.ipv4.numResolved, 1)

		// GeoIP tracking
		if isValidCC(cc) {
			c.m.Lock()
			defer c.m.Unlock()
			if _, ok := c.v4geoIPMap[asn]; !ok {
				// We haven't seen asn before, so add it to the map
				c.v4geoIPMap[asn] = &asnCounts{}
				c.v4geoIPMap[asn].cc = cc
			}
			atomic.AddInt64(&c.v4geoIPMap[asn].numCreated, -1)
			atomic.AddInt64(&c.v4geoIPMap[asn].numReset, 1)
			atomic.AddInt64(&c.v4geoIPMap[asn].numCreatedToReset, 1)
			atomic.AddInt64(&c.v4geoIPMap[asn].totalTransitions, 1)
			atomic.AddInt64(&c.v4geoIPMap[asn].numResolved, 1)
		}
	} else {
		// Overall tracking
		atomic.AddInt64(&c.ipv6.numCreated, -1)
		atomic.AddInt64(&c.ipv6.numReset, 1)
		atomic.AddInt64(&c.ipv6.numCreatedToReset, 1)
		atomic.AddInt64(&c.ipv6.totalTransitions, 1)
		atomic.AddInt64(&c.ipv6.numResolved, 1)

		// GeoIP tracking
		if isValidCC(cc) {
			c.m.Lock()
			defer c.m.Unlock()
			if _, ok := c.v6geoIPMap[asn]; !ok {
				// We haven't seen asn before, so add it to the map
				c.v6geoIPMap[asn] = &asnCounts{}
				c.v6geoIPMap[asn].cc = cc
			}
			atomic.AddInt64(&c.v6geoIPMap[asn].numCreated, -1)
			atomic.AddInt64(&c.v6geoIPMap[asn].numReset, 1)
			atomic.AddInt64(&c.v6geoIPMap[asn].numCreatedToReset, 1)
			atomic.AddInt64(&c.v6geoIPMap[asn].totalTransitions, 1)
			atomic.AddInt64(&c.v6geoIPMap[asn].numResolved, 1)
		}
	}
}

func (c *connStats) createdToTimeout(asn uint, cc string, isIPv4 bool) {
	if isIPv4 {
		// Overall tracking
		atomic.AddInt64(&c.ipv4.numCreated, -1)
		atomic.AddInt64(&c.ipv4.numTimeout, 1)
		atomic.AddInt64(&c.ipv4.numCreatedToTimeout, 1)
		atomic.AddInt64(&c.ipv4.totalTransitions, 1)
		atomic.AddInt64(&c.ipv4.numResolved, 1)

		// GeoIP tracking
		if isValidCC(cc) {
			c.m.Lock()
			defer c.m.Unlock()
			if _, ok := c.v4geoIPMap[asn]; !ok {
				// We haven't seen asn before, so add it to the map
				c.v4geoIPMap[asn] = &asnCounts{}
				c.v4geoIPMap[asn].cc = cc
			}
			atomic.AddInt64(&c.v4geoIPMap[asn].numCreated, -1)
			atomic.AddInt64(&c.v4geoIPMap[asn].numTimeout, 1)
			atomic.AddInt64(&c.v4geoIPMap[asn].numCreatedToTimeout, 1)
			atomic.AddInt64(&c.v4geoIPMap[asn].totalTransitions, 1)
			atomic.AddInt64(&c.v4geoIPMap[asn].numResolved, 1)
		}
	} else {
		// Overall tracking
		atomic.AddInt64(&c.ipv6.numCreated, -1)
		atomic.AddInt64(&c.ipv6.numTimeout, 1)
		atomic.AddInt64(&c.ipv6.numCreatedToTimeout, 1)
		atomic.AddInt64(&c.ipv6.totalTransitions, 1)
		atomic.AddInt64(&c.ipv6.numResolved, 1)

		// GeoIP tracking
		if isValidCC(cc) {
			c.m.Lock()
			defer c.m.Unlock()
			if _, ok := c.v6geoIPMap[asn]; !ok {
				// We haven't seen asn before, so add it to the map
				c.v6geoIPMap[asn] = &asnCounts{}
				c.v6geoIPMap[asn].cc = cc
			}
			atomic.AddInt64(&c.v6geoIPMap[asn].numCreated, -1)
			atomic.AddInt64(&c.v6geoIPMap[asn].numTimeout, 1)
			atomic.AddInt64(&c.v6geoIPMap[asn].numCreatedToTimeout, 1)
			atomic.AddInt64(&c.v6geoIPMap[asn].totalTransitions, 1)
			atomic.AddInt64(&c.v6geoIPMap[asn].numResolved, 1)
		}
	}
}

func (c *connStats) createdToError(asn uint, cc string, isIPv4 bool) {
	if isIPv4 {
		// Overall tracking
		atomic.AddInt64(&c.ipv4.numCreated, -1)
		atomic.AddInt64(&c.ipv4.numErr, 1)
		atomic.AddInt64(&c.ipv4.numCreatedToError, 1)
		atomic.AddInt64(&c.ipv4.totalTransitions, 1)
		atomic.AddInt64(&c.ipv4.numResolved, 1)

		// GeoIP tracking
		if isValidCC(cc) {
			c.m.Lock()
			defer c.m.Unlock()
			if _, ok := c.v4geoIPMap[asn]; !ok {
				// We haven't seen asn before, so add it to the map
				c.v4geoIPMap[asn] = &asnCounts{}
				c.v4geoIPMap[asn].cc = cc
			}
			atomic.AddInt64(&c.v4geoIPMap[asn].numCreated, -1)
			atomic.AddInt64(&c.v4geoIPMap[asn].numErr, 1)
			atomic.AddInt64(&c.v4geoIPMap[asn].numCreatedToError, 1)
			atomic.AddInt64(&c.v4geoIPMap[asn].totalTransitions, 1)
			atomic.AddInt64(&c.v4geoIPMap[asn].numResolved, 1)
		}
	} else {
		// Overall tracking
		atomic.AddInt64(&c.ipv6.numCreated, -1)
		atomic.AddInt64(&c.ipv6.numErr, 1)
		atomic.AddInt64(&c.ipv6.numCreatedToError, 1)
		atomic.AddInt64(&c.ipv6.totalTransitions, 1)
		atomic.AddInt64(&c.ipv6.numResolved, 1)

		// GeoIP tracking
		if isValidCC(cc) {
			c.m.Lock()
			defer c.m.Unlock()
			if _, ok := c.v6geoIPMap[asn]; !ok {
				// We haven't seen asn before, so add it to the map
				c.v6geoIPMap[asn] = &asnCounts{}
				c.v6geoIPMap[asn].cc = cc
			}
			atomic.AddInt64(&c.v6geoIPMap[asn].numCreated, -1)
			atomic.AddInt64(&c.v6geoIPMap[asn].numErr, 1)
			atomic.AddInt64(&c.v6geoIPMap[asn].numCreatedToError, 1)
			atomic.AddInt64(&c.v6geoIPMap[asn].totalTransitions, 1)
			atomic.AddInt64(&c.v6geoIPMap[asn].numResolved, 1)
		}
	}
}

func (c *connStats) readToCheck(asn uint, cc string, isIPv4 bool) {
	if isIPv4 {
		// Overall tracking
		atomic.AddInt64(&c.ipv4.numReading, -1)
		atomic.AddInt64(&c.ipv4.numChecking, 1)
		atomic.AddInt64(&c.ipv4.numReadToCheck, 1)
		atomic.AddInt64(&c.ipv4.totalTransitions, 1)

		// GeoIP tracking
		if isValidCC(cc) {
			c.m.Lock()
			defer c.m.Unlock()
			if _, ok := c.v4geoIPMap[asn]; !ok {
				// We haven't seen asn before, so add it to the map
				c.v4geoIPMap[asn] = &asnCounts{}
				c.v4geoIPMap[asn].cc = cc
			}
			atomic.AddInt64(&c.v4geoIPMap[asn].numReading, -1)
			atomic.AddInt64(&c.v4geoIPMap[asn].numChecking, 1)
			atomic.AddInt64(&c.v4geoIPMap[asn].numReadToCheck, 1)
			atomic.AddInt64(&c.v4geoIPMap[asn].totalTransitions, 1)
		}
	} else {
		// Overall tracking
		atomic.AddInt64(&c.ipv6.numReading, -1)
		atomic.AddInt64(&c.ipv6.numChecking, 1)
		atomic.AddInt64(&c.ipv6.numReadToCheck, 1)
		atomic.AddInt64(&c.ipv6.totalTransitions, 1)

		// GeoIP tracking
		if isValidCC(cc) {
			c.m.Lock()
			defer c.m.Unlock()
			if _, ok := c.v6geoIPMap[asn]; !ok {
				// We haven't seen asn before, so add it to the map
				c.v6geoIPMap[asn] = &asnCounts{}
				c.v6geoIPMap[asn].cc = cc
			}
			atomic.AddInt64(&c.v6geoIPMap[asn].numReading, -1)
			atomic.AddInt64(&c.v6geoIPMap[asn].numChecking, 1)
			atomic.AddInt64(&c.v6geoIPMap[asn].numReadToCheck, 1)
			atomic.AddInt64(&c.v6geoIPMap[asn].totalTransitions, 1)
		}
	}
}

func (c *connStats) readToTimeout(asn uint, cc string, isIPv4 bool) {
	if isIPv4 {
		// Overall tracking
		atomic.AddInt64(&c.ipv4.numReading, -1)
		atomic.AddInt64(&c.ipv4.numTimeout, 1)
		atomic.AddInt64(&c.ipv4.numReadToTimeout, 1)
		atomic.AddInt64(&c.ipv4.totalTransitions, 1)
		atomic.AddInt64(&c.ipv4.numResolved, 1)

		// GeoIP tracking
		if isValidCC(cc) {
			c.m.Lock()
			defer c.m.Unlock()
			if _, ok := c.v4geoIPMap[asn]; !ok {
				// We haven't seen asn before, so add it to the map
				c.v4geoIPMap[asn] = &asnCounts{}
				c.v4geoIPMap[asn].cc = cc
			}
			atomic.AddInt64(&c.v4geoIPMap[asn].numReading, -1)
			atomic.AddInt64(&c.v4geoIPMap[asn].numTimeout, 1)
			atomic.AddInt64(&c.v4geoIPMap[asn].numReadToTimeout, 1)
			atomic.AddInt64(&c.v4geoIPMap[asn].totalTransitions, 1)
			atomic.AddInt64(&c.v4geoIPMap[asn].numResolved, 1)
		}
	} else {
		// Overall tracking
		atomic.AddInt64(&c.ipv6.numReading, -1)
		atomic.AddInt64(&c.ipv6.numTimeout, 1)
		atomic.AddInt64(&c.ipv6.numReadToTimeout, 1)
		atomic.AddInt64(&c.ipv6.totalTransitions, 1)
		atomic.AddInt64(&c.ipv6.numResolved, 1)

		// GeoIP tracking
		if isValidCC(cc) {
			c.m.Lock()
			defer c.m.Unlock()
			if _, ok := c.v6geoIPMap[asn]; !ok {
				// We haven't seen asn before, so add it to the map
				c.v6geoIPMap[asn] = &asnCounts{}
				c.v6geoIPMap[asn].cc = cc
			}
			atomic.AddInt64(&c.v6geoIPMap[asn].numReading, -1)
			atomic.AddInt64(&c.v6geoIPMap[asn].numTimeout, 1)
			atomic.AddInt64(&c.v6geoIPMap[asn].numReadToTimeout, 1)
			atomic.AddInt64(&c.v6geoIPMap[asn].totalTransitions, 1)
			atomic.AddInt64(&c.v6geoIPMap[asn].numResolved, 1)
		}
	}
}

func (c *connStats) readToReset(asn uint, cc string, isIPv4 bool) {
	if isIPv4 {
		// Overall tracking
		atomic.AddInt64(&c.ipv4.numReading, -1)
		atomic.AddInt64(&c.ipv4.numReset, 1)
		atomic.AddInt64(&c.ipv4.numReadToReset, 1)
		atomic.AddInt64(&c.ipv4.totalTransitions, 1)
		atomic.AddInt64(&c.ipv4.numResolved, 1)

		// GeoIP tracking
		if isValidCC(cc) {
			c.m.Lock()
			defer c.m.Unlock()
			if _, ok := c.v4geoIPMap[asn]; !ok {
				// We haven't seen asn before, so add it to the map
				c.v4geoIPMap[asn] = &asnCounts{}
				c.v4geoIPMap[asn].cc = cc
			}
			atomic.AddInt64(&c.v4geoIPMap[asn].numReading, -1)
			atomic.AddInt64(&c.v4geoIPMap[asn].numReset, 1)
			atomic.AddInt64(&c.v4geoIPMap[asn].numReadToReset, 1)
			atomic.AddInt64(&c.v4geoIPMap[asn].totalTransitions, 1)
			atomic.AddInt64(&c.v4geoIPMap[asn].numResolved, 1)
		}
	} else {
		// Overall tracking
		atomic.AddInt64(&c.ipv6.numReading, -1)
		atomic.AddInt64(&c.ipv6.numReset, 1)
		atomic.AddInt64(&c.ipv6.numReadToReset, 1)
		atomic.AddInt64(&c.ipv6.totalTransitions, 1)
		atomic.AddInt64(&c.ipv6.numResolved, 1)

		// GeoIP tracking
		if isValidCC(cc) {
			c.m.Lock()
			defer c.m.Unlock()
			if _, ok := c.v6geoIPMap[asn]; !ok {
				// We haven't seen asn before, so add it to the map
				c.v6geoIPMap[asn] = &asnCounts{}
				c.v6geoIPMap[asn].cc = cc
			}
			atomic.AddInt64(&c.v6geoIPMap[asn].numReading, -1)
			atomic.AddInt64(&c.v6geoIPMap[asn].numReset, 1)
			atomic.AddInt64(&c.v6geoIPMap[asn].numReadToReset, 1)
			atomic.AddInt64(&c.v6geoIPMap[asn].totalTransitions, 1)
			atomic.AddInt64(&c.v6geoIPMap[asn].numResolved, 1)
		}
	}
}

func (c *connStats) readToError(asn uint, cc string, isIPv4 bool) {
	if isIPv4 {
		// Overall tracking
		atomic.AddInt64(&c.ipv4.numReading, -1)
		atomic.AddInt64(&c.ipv4.numErr, 1)
		atomic.AddInt64(&c.ipv4.numReadToError, 1)
		atomic.AddInt64(&c.ipv4.totalTransitions, 1)
		atomic.AddInt64(&c.ipv4.numResolved, 1)

		// GeoIP tracking
		if isValidCC(cc) {
			c.m.Lock()
			defer c.m.Unlock()
			if _, ok := c.v4geoIPMap[asn]; !ok {
				// We haven't seen asn before, so add it to the map
				c.v4geoIPMap[asn] = &asnCounts{}
				c.v4geoIPMap[asn].cc = cc
			}
			atomic.AddInt64(&c.v4geoIPMap[asn].numReading, -1)
			atomic.AddInt64(&c.v4geoIPMap[asn].numErr, 1)
			atomic.AddInt64(&c.v4geoIPMap[asn].numReadToError, 1)
			atomic.AddInt64(&c.v4geoIPMap[asn].totalTransitions, 1)
			atomic.AddInt64(&c.v4geoIPMap[asn].numResolved, 1)
		}
	} else {
		// Overall tracking
		atomic.AddInt64(&c.ipv6.numReading, -1)
		atomic.AddInt64(&c.ipv6.numErr, 1)
		atomic.AddInt64(&c.ipv6.numReadToError, 1)
		atomic.AddInt64(&c.ipv6.totalTransitions, 1)
		atomic.AddInt64(&c.ipv6.numResolved, 1)

		// GeoIP tracking
		if isValidCC(cc) {
			c.m.Lock()
			defer c.m.Unlock()
			if _, ok := c.v6geoIPMap[asn]; !ok {
				// We haven't seen asn before, so add it to the map
				c.v6geoIPMap[asn] = &asnCounts{}
				c.v6geoIPMap[asn].cc = cc
			}
			atomic.AddInt64(&c.v6geoIPMap[asn].numReading, -1)
			atomic.AddInt64(&c.v6geoIPMap[asn].numErr, 1)
			atomic.AddInt64(&c.v6geoIPMap[asn].numReadToError, 1)
			atomic.AddInt64(&c.v6geoIPMap[asn].totalTransitions, 1)
			atomic.AddInt64(&c.v6geoIPMap[asn].numResolved, 1)
		}
	}
}

func (c *connStats) checkToCreated(asn uint, cc string, isIPv4 bool) {
	if isIPv4 {
		// Overall tracking
		atomic.AddInt64(&c.ipv4.numChecking, -1)
		atomic.AddInt64(&c.ipv4.numCreated, 1)
		atomic.AddInt64(&c.ipv4.numCheckToCreated, 1)
		atomic.AddInt64(&c.ipv4.totalTransitions, 1)

		// GeoIP tracking
		if isValidCC(cc) {
			c.m.Lock()
			defer c.m.Unlock()
			if _, ok := c.v4geoIPMap[asn]; !ok {
				// We haven't seen asn before, so add it to the map
				c.v4geoIPMap[asn] = &asnCounts{}
				c.v4geoIPMap[asn].cc = cc
			}
			atomic.AddInt64(&c.v4geoIPMap[asn].numChecking, -1)
			atomic.AddInt64(&c.v4geoIPMap[asn].numCreated, 1)
			atomic.AddInt64(&c.v4geoIPMap[asn].numCheckToCreated, 1)
			atomic.AddInt64(&c.v4geoIPMap[asn].totalTransitions, 1)
		}
	} else {
		// Overall tracking
		atomic.AddInt64(&c.ipv6.numChecking, -1)
		atomic.AddInt64(&c.ipv6.numCreated, 1)
		atomic.AddInt64(&c.ipv6.numCheckToCreated, 1)
		atomic.AddInt64(&c.ipv6.totalTransitions, 1)

		// GeoIP tracking
		if isValidCC(cc) {
			c.m.Lock()
			defer c.m.Unlock()
			if _, ok := c.v6geoIPMap[asn]; !ok {
				// We haven't seen asn before, so add it to the map
				c.v6geoIPMap[asn] = &asnCounts{}
				c.v6geoIPMap[asn].cc = cc
			}
			atomic.AddInt64(&c.v6geoIPMap[asn].numChecking, -1)
			atomic.AddInt64(&c.v6geoIPMap[asn].numCreated, 1)
			atomic.AddInt64(&c.v6geoIPMap[asn].numCheckToCreated, 1)
			atomic.AddInt64(&c.v6geoIPMap[asn].totalTransitions, 1)
		}
	}
}

func (c *connStats) checkToRead(asn uint, cc string, isIPv4 bool) {
	if isIPv4 {
		// Overall tracking
		atomic.AddInt64(&c.ipv4.numChecking, -1)
		atomic.AddInt64(&c.ipv4.numReading, 1)
		atomic.AddInt64(&c.ipv4.numCheckToRead, 1)
		atomic.AddInt64(&c.ipv4.totalTransitions, 1)

		// GeoIP tracking
		if isValidCC(cc) {
			c.m.Lock()
			defer c.m.Unlock()
			if _, ok := c.v4geoIPMap[asn]; !ok {
				// We haven't seen asn before, so add it to the map
				c.v4geoIPMap[asn] = &asnCounts{}
				c.v4geoIPMap[asn].cc = cc
			}
			atomic.AddInt64(&c.v4geoIPMap[asn].numChecking, -1)
			atomic.AddInt64(&c.v4geoIPMap[asn].numReading, 1)
			atomic.AddInt64(&c.v4geoIPMap[asn].numCheckToRead, 1)
			atomic.AddInt64(&c.v4geoIPMap[asn].totalTransitions, 1)
		}
	} else {
		// Overall tracking
		atomic.AddInt64(&c.ipv6.numChecking, -1)
		atomic.AddInt64(&c.ipv6.numReading, 1)
		atomic.AddInt64(&c.ipv6.numCheckToRead, 1)
		atomic.AddInt64(&c.ipv6.totalTransitions, 1)

		// GeoIP tracking
		if isValidCC(cc) {
			c.m.Lock()
			defer c.m.Unlock()
			if _, ok := c.v6geoIPMap[asn]; !ok {
				// We haven't seen asn before, so add it to the map
				c.v6geoIPMap[asn] = &asnCounts{}
				c.v6geoIPMap[asn].cc = cc
			}
			atomic.AddInt64(&c.v6geoIPMap[asn].numChecking, -1)
			atomic.AddInt64(&c.v6geoIPMap[asn].numReading, 1)
			atomic.AddInt64(&c.v6geoIPMap[asn].numCheckToRead, 1)
			atomic.AddInt64(&c.v6geoIPMap[asn].totalTransitions, 1)
		}
	}
}

func (c *connStats) checkToFound(asn uint, cc string, isIPv4 bool) {
	if isIPv4 {
		// Overall tracking
		atomic.AddInt64(&c.ipv4.numChecking, -1)
		atomic.AddInt64(&c.ipv4.numFound, 1)
		atomic.AddInt64(&c.ipv4.numCheckToFound, 1)
		atomic.AddInt64(&c.ipv4.totalTransitions, 1)
		atomic.AddInt64(&c.ipv4.numResolved, 1)

		// GeoIP tracking
		if isValidCC(cc) {
			c.m.Lock()
			defer c.m.Unlock()
			if _, ok := c.v4geoIPMap[asn]; !ok {
				// We haven't seen asn before, so add it to the map
				c.v4geoIPMap[asn] = &asnCounts{}
				c.v4geoIPMap[asn].cc = cc
			}
			atomic.AddInt64(&c.v4geoIPMap[asn].numChecking, -1)
			atomic.AddInt64(&c.v4geoIPMap[asn].numFound, 1)
			atomic.AddInt64(&c.v4geoIPMap[asn].numCheckToFound, 1)
			atomic.AddInt64(&c.v4geoIPMap[asn].totalTransitions, 1)
			atomic.AddInt64(&c.v4geoIPMap[asn].numResolved, 1)
		}
	} else {
		// Overall tracking
		atomic.AddInt64(&c.ipv6.numChecking, -1)
		atomic.AddInt64(&c.ipv6.numFound, 1)
		atomic.AddInt64(&c.ipv6.numCheckToFound, 1)
		atomic.AddInt64(&c.ipv6.totalTransitions, 1)
		atomic.AddInt64(&c.ipv6.numResolved, 1)

		// GeoIP tracking
		if isValidCC(cc) {
			c.m.Lock()
			defer c.m.Unlock()
			if _, ok := c.v6geoIPMap[asn]; !ok {
				// We haven't seen asn before, so add it to the map
				c.v6geoIPMap[asn] = &asnCounts{}
				c.v6geoIPMap[asn].cc = cc
			}
			atomic.AddInt64(&c.v6geoIPMap[asn].numChecking, -1)
			atomic.AddInt64(&c.v6geoIPMap[asn].numFound, 1)
			atomic.AddInt64(&c.v6geoIPMap[asn].numCheckToFound, 1)
			atomic.AddInt64(&c.v6geoIPMap[asn].totalTransitions, 1)
			atomic.AddInt64(&c.v6geoIPMap[asn].numResolved, 1)
		}
	}
}

func (c *connStats) checkToError(asn uint, cc string, isIPv4 bool) {
	if isIPv4 {
		// Overall tracking
		atomic.AddInt64(&c.ipv4.numChecking, -1)
		atomic.AddInt64(&c.ipv4.numErr, 1)
		atomic.AddInt64(&c.ipv4.numCheckToError, 1)
		atomic.AddInt64(&c.ipv4.totalTransitions, 1)
		atomic.AddInt64(&c.ipv4.numResolved, 1)

		// GeoIP tracking
		if isValidCC(cc) {
			c.m.Lock()
			defer c.m.Unlock()
			if _, ok := c.v4geoIPMap[asn]; !ok {
				// We haven't seen asn before, so add it to the map
				c.v4geoIPMap[asn] = &asnCounts{}
				c.v4geoIPMap[asn].cc = cc
			}
			atomic.AddInt64(&c.v4geoIPMap[asn].numChecking, -1)
			atomic.AddInt64(&c.v4geoIPMap[asn].numErr, 1)
			atomic.AddInt64(&c.v4geoIPMap[asn].numCheckToError, 1)
			atomic.AddInt64(&c.v4geoIPMap[asn].totalTransitions, 1)
			atomic.AddInt64(&c.v4geoIPMap[asn].numResolved, 1)
		}
	} else {
		// Overall tracking
		atomic.AddInt64(&c.ipv6.numChecking, -1)
		atomic.AddInt64(&c.ipv6.numErr, 1)
		atomic.AddInt64(&c.ipv6.numCheckToError, 1)
		atomic.AddInt64(&c.ipv6.totalTransitions, 1)
		atomic.AddInt64(&c.ipv6.numResolved, 1)

		// GeoIP tracking
		if isValidCC(cc) {
			c.m.Lock()
			defer c.m.Unlock()
			if _, ok := c.v6geoIPMap[asn]; !ok {
				// We haven't seen asn before, so add it to the map
				c.v6geoIPMap[asn] = &asnCounts{}
				c.v6geoIPMap[asn].cc = cc
			}
			atomic.AddInt64(&c.v6geoIPMap[asn].numChecking, -1)
			atomic.AddInt64(&c.v6geoIPMap[asn].numErr, 1)
			atomic.AddInt64(&c.v6geoIPMap[asn].numCheckToError, 1)
			atomic.AddInt64(&c.v6geoIPMap[asn].totalTransitions, 1)
			atomic.AddInt64(&c.v6geoIPMap[asn].numResolved, 1)
		}
	}
}

func (c *connStats) checkToDiscard(asn uint, cc string, isIPv4 bool) {
	if isIPv4 {
		// Overall tracking
		atomic.AddInt64(&c.ipv4.numChecking, -1)
		atomic.AddInt64(&c.ipv4.numIODiscarding, 1)
		atomic.AddInt64(&c.ipv4.numCheckToDiscard, 1)
		atomic.AddInt64(&c.ipv4.totalTransitions, 1)

		// GeoIP tracking
		if isValidCC(cc) {
			c.m.Lock()
			defer c.m.Unlock()
			if _, ok := c.v4geoIPMap[asn]; !ok {
				// We haven't seen asn before, so add it to the map
				c.v4geoIPMap[asn] = &asnCounts{}
				c.v4geoIPMap[asn].cc = cc
			}
			atomic.AddInt64(&c.v4geoIPMap[asn].numChecking, -1)
			atomic.AddInt64(&c.v4geoIPMap[asn].numIODiscarding, 1)
			atomic.AddInt64(&c.v4geoIPMap[asn].numCheckToDiscard, 1)
			atomic.AddInt64(&c.v4geoIPMap[asn].totalTransitions, 1)
		}
	} else {
		// Overall tracking
		atomic.AddInt64(&c.ipv6.numChecking, -1)
		atomic.AddInt64(&c.ipv6.numIODiscarding, 1)
		atomic.AddInt64(&c.ipv6.numCheckToDiscard, 1)
		atomic.AddInt64(&c.ipv6.totalTransitions, 1)

		// GeoIP tracking
		if isValidCC(cc) {
			c.m.Lock()
			defer c.m.Unlock()
			if _, ok := c.v6geoIPMap[asn]; !ok {
				// We haven't seen asn before, so add it to the map
				c.v6geoIPMap[asn] = &asnCounts{}
				c.v6geoIPMap[asn].cc = cc
			}
			atomic.AddInt64(&c.v6geoIPMap[asn].numChecking, -1)
			atomic.AddInt64(&c.v6geoIPMap[asn].numIODiscarding, 1)
			atomic.AddInt64(&c.v6geoIPMap[asn].numCheckToDiscard, 1)
			atomic.AddInt64(&c.v6geoIPMap[asn].totalTransitions, 1)
		}
	}
}

func (c *connStats) discardToReset(asn uint, cc string, isIPv4 bool) {
	if isIPv4 {
		// Overall tracking
		atomic.AddInt64(&c.ipv4.numIODiscarding, -1)
		atomic.AddInt64(&c.ipv4.numReset, 1)
		atomic.AddInt64(&c.ipv4.numDiscardToReset, 1)
		atomic.AddInt64(&c.ipv4.totalTransitions, 1)
		atomic.AddInt64(&c.ipv4.numResolved, 1)

		// GeoIP tracking
		if isValidCC(cc) {
			c.m.Lock()
			defer c.m.Unlock()
			if _, ok := c.v4geoIPMap[asn]; !ok {
				// We haven't seen asn before, so add it to the map
				c.v4geoIPMap[asn] = &asnCounts{}
				c.v4geoIPMap[asn].cc = cc
			}
			atomic.AddInt64(&c.v4geoIPMap[asn].numIODiscarding, -1)
			atomic.AddInt64(&c.v4geoIPMap[asn].numReset, 1)
			atomic.AddInt64(&c.v4geoIPMap[asn].numDiscardToReset, 1)
			atomic.AddInt64(&c.v4geoIPMap[asn].totalTransitions, 1)
			atomic.AddInt64(&c.v4geoIPMap[asn].numResolved, 1)
		}
	} else {
		// Overall tracking
		atomic.AddInt64(&c.ipv6.numIODiscarding, -1)
		atomic.AddInt64(&c.ipv6.numReset, 1)
		atomic.AddInt64(&c.ipv6.numDiscardToReset, 1)
		atomic.AddInt64(&c.ipv6.totalTransitions, 1)
		atomic.AddInt64(&c.ipv6.numResolved, 1)

		// GeoIP tracking
		if isValidCC(cc) {
			c.m.Lock()
			defer c.m.Unlock()
			if _, ok := c.v6geoIPMap[asn]; !ok {
				// We haven't seen asn before, so add it to the map
				c.v6geoIPMap[asn] = &asnCounts{}
				c.v6geoIPMap[asn].cc = cc
			}
			atomic.AddInt64(&c.v6geoIPMap[asn].numIODiscarding, -1)
			atomic.AddInt64(&c.v6geoIPMap[asn].numReset, 1)
			atomic.AddInt64(&c.v6geoIPMap[asn].numDiscardToReset, 1)
			atomic.AddInt64(&c.v6geoIPMap[asn].totalTransitions, 1)
			atomic.AddInt64(&c.v6geoIPMap[asn].numResolved, 1)
		}
	}
}

func (c *connStats) discardToTimeout(asn uint, cc string, isIPv4 bool) {
	if isIPv4 {
		// Overall tracking
		atomic.AddInt64(&c.ipv4.numIODiscarding, -1)
		atomic.AddInt64(&c.ipv4.numTimeout, 1)
		atomic.AddInt64(&c.ipv4.numDiscardToTimeout, 1)
		atomic.AddInt64(&c.ipv4.totalTransitions, 1)
		atomic.AddInt64(&c.ipv4.numResolved, 1)

		// GeoIP tracking
		if isValidCC(cc) {
			c.m.Lock()
			defer c.m.Unlock()
			if _, ok := c.v4geoIPMap[asn]; !ok {
				// We haven't seen asn before, so add it to the map
				c.v4geoIPMap[asn] = &asnCounts{}
				c.v4geoIPMap[asn].cc = cc
			}
			atomic.AddInt64(&c.v4geoIPMap[asn].numIODiscarding, -1)
			atomic.AddInt64(&c.v4geoIPMap[asn].numTimeout, 1)
			atomic.AddInt64(&c.v4geoIPMap[asn].numDiscardToTimeout, 1)
			atomic.AddInt64(&c.v4geoIPMap[asn].totalTransitions, 1)
			atomic.AddInt64(&c.v4geoIPMap[asn].numResolved, 1)
		}
	} else {
		// Overall tracking
		atomic.AddInt64(&c.ipv6.numIODiscarding, -1)
		atomic.AddInt64(&c.ipv6.numTimeout, 1)
		atomic.AddInt64(&c.ipv6.numDiscardToTimeout, 1)
		atomic.AddInt64(&c.ipv6.totalTransitions, 1)
		atomic.AddInt64(&c.ipv6.numResolved, 1)

		// GeoIP tracking
		if isValidCC(cc) {
			c.m.Lock()
			defer c.m.Unlock()
			if _, ok := c.v6geoIPMap[asn]; !ok {
				// We haven't seen asn before, so add it to the map
				c.v6geoIPMap[asn] = &asnCounts{}
				c.v6geoIPMap[asn].cc = cc
			}
			atomic.AddInt64(&c.v6geoIPMap[asn].numIODiscarding, -1)
			atomic.AddInt64(&c.v6geoIPMap[asn].numTimeout, 1)
			atomic.AddInt64(&c.v6geoIPMap[asn].numDiscardToTimeout, 1)
			atomic.AddInt64(&c.v6geoIPMap[asn].totalTransitions, 1)
			atomic.AddInt64(&c.v6geoIPMap[asn].numResolved, 1)
		}
	}
}

func (c *connStats) discardToError(asn uint, cc string, isIPv4 bool) {
	if isIPv4 {
		// Overall tracking
		atomic.AddInt64(&c.ipv4.numIODiscarding, -1)
		atomic.AddInt64(&c.ipv4.numErr, 1)
		atomic.AddInt64(&c.ipv4.numDiscardToError, 1)
		atomic.AddInt64(&c.ipv4.totalTransitions, 1)
		atomic.AddInt64(&c.ipv4.numResolved, 1)

		// GeoIP tracking
		if isValidCC(cc) {
			c.m.Lock()
			defer c.m.Unlock()
			if _, ok := c.v4geoIPMap[asn]; !ok {
				// We haven't seen asn before, so add it to the map
				c.v4geoIPMap[asn] = &asnCounts{}
				c.v4geoIPMap[asn].cc = cc
			}
			atomic.AddInt64(&c.v4geoIPMap[asn].numIODiscarding, -1)
			atomic.AddInt64(&c.v4geoIPMap[asn].numErr, 1)
			atomic.AddInt64(&c.v4geoIPMap[asn].numDiscardToError, 1)
			atomic.AddInt64(&c.v4geoIPMap[asn].totalTransitions, 1)
			atomic.AddInt64(&c.v4geoIPMap[asn].numResolved, 1)
		}
	} else {
		// Overall tracking
		atomic.AddInt64(&c.ipv6.numIODiscarding, -1)
		atomic.AddInt64(&c.ipv6.numErr, 1)
		atomic.AddInt64(&c.ipv6.numDiscardToError, 1)
		atomic.AddInt64(&c.ipv6.totalTransitions, 1)
		atomic.AddInt64(&c.ipv6.numResolved, 1)

		// GeoIP tracking
		if isValidCC(cc) {
			c.m.Lock()
			defer c.m.Unlock()
			if _, ok := c.v6geoIPMap[asn]; !ok {
				// We haven't seen asn before, so add it to the map
				c.v6geoIPMap[asn] = &asnCounts{}
				c.v6geoIPMap[asn].cc = cc
			}
			atomic.AddInt64(&c.v6geoIPMap[asn].numIODiscarding, -1)
			atomic.AddInt64(&c.v6geoIPMap[asn].numErr, 1)
			atomic.AddInt64(&c.v6geoIPMap[asn].numDiscardToError, 1)
			atomic.AddInt64(&c.v6geoIPMap[asn].totalTransitions, 1)
			atomic.AddInt64(&c.v6geoIPMap[asn].numResolved, 1)
		}
	}
}

func (c *connStats) discardToClose(asn uint, cc string, isIPv4 bool) {
	if isIPv4 {
		// Overall tracking
		atomic.AddInt64(&c.ipv4.numIODiscarding, -1)
		atomic.AddInt64(&c.ipv4.numClosed, 1)
		atomic.AddInt64(&c.ipv4.numDiscardToClose, 1)
		atomic.AddInt64(&c.ipv4.totalTransitions, 1)
		atomic.AddInt64(&c.ipv4.numResolved, 1)

		// GeoIP tracking
		if isValidCC(cc) {
			c.m.Lock()
			defer c.m.Unlock()
			if _, ok := c.v4geoIPMap[asn]; !ok {
				// We haven't seen asn before, so add it to the map
				c.v4geoIPMap[asn] = &asnCounts{}
				c.v4geoIPMap[asn].cc = cc
			}
			atomic.AddInt64(&c.v4geoIPMap[asn].numIODiscarding, -1)
			atomic.AddInt64(&c.v4geoIPMap[asn].numClosed, 1)
			atomic.AddInt64(&c.v4geoIPMap[asn].numDiscardToClose, 1)
			atomic.AddInt64(&c.v4geoIPMap[asn].totalTransitions, 1)
			atomic.AddInt64(&c.v4geoIPMap[asn].numResolved, 1)
		}
	} else {
		// Overall tracking
		atomic.AddInt64(&c.ipv6.numIODiscarding, -1)
		atomic.AddInt64(&c.ipv6.numClosed, 1)
		atomic.AddInt64(&c.ipv6.numDiscardToClose, 1)
		atomic.AddInt64(&c.ipv6.totalTransitions, 1)
		atomic.AddInt64(&c.ipv6.numResolved, 1)

		// GeoIP tracking
		if isValidCC(cc) {
			c.m.Lock()
			defer c.m.Unlock()
			if _, ok := c.v6geoIPMap[asn]; !ok {
				// We haven't seen asn before, so add it to the map
				c.v6geoIPMap[asn] = &asnCounts{}
				c.v6geoIPMap[asn].cc = cc
			}
			atomic.AddInt64(&c.v6geoIPMap[asn].numIODiscarding, -1)
			atomic.AddInt64(&c.v6geoIPMap[asn].numClosed, 1)
			atomic.AddInt64(&c.v6geoIPMap[asn].numDiscardToClose, 1)
			atomic.AddInt64(&c.v6geoIPMap[asn].totalTransitions, 1)
			atomic.AddInt64(&c.v6geoIPMap[asn].numResolved, 1)
		}
	}
}

func isValidCC(cc string) bool {
	return cc != ""
}

var (
	// errConnReset replaces the reset error in the halfpipe to remove ips and extra bytes
	errConnReset = errors.New("rst")

	// errConnTimeout replaces the ip.timeout error in the halfpipe to remove ips and extra bytes
	errConnTimeout = errors.New("timeout")

	// replaces refused error to prevent client IP logging
	errConnRefused = errors.New("refused")

	// errUnreachable replaces unreachable error to prevent client IP logging
	errUnreachable = errors.New("unreachable")

	// errConnAborted replaces aborted error to prevent client IP logging
	errConnAborted = errors.New("aborted")
)

func generalizeErr(err error) error {
	switch {
	case err == nil:
		return nil
	case
		errors.Is(err, net.ErrClosed), // Errors indicating operation on something already closed.
		errors.Is(err, io.EOF),
		errors.Is(err, syscall.EPIPE),
		errors.Is(err, os.ErrClosed):
		return nil
	case errors.Is(err, syscall.ECONNRESET):
		return errConnReset
	case errors.Is(err, syscall.ECONNREFUSED):
		return errConnRefused
	case errors.Is(err, syscall.ECONNABORTED):
		return errConnAborted
	case errors.Is(err, syscall.EHOSTUNREACH):
		return errUnreachable
	default:
		if errN, ok := err.(net.Error); ok && errN.Timeout() {
			return errConnTimeout
		}
	}

	// if it is not a well known error, return it
	return err
}<|MERGE_RESOLUTION|>--- conflicted
+++ resolved
@@ -405,17 +405,12 @@
 type connStats struct {
 	m          sync.RWMutex
 	epochStart time.Time
-<<<<<<< HEAD
-	statCounts
-	geoIPMap map[uint]*asnCounts
-
-	connectingCounts
-=======
 	ipv4       statCounts
 	ipv6       statCounts
 	v4geoIPMap map[uint]*asnCounts
 	v6geoIPMap map[uint]*asnCounts
->>>>>>> 2582d974
+
+	connectingCounts
 }
 
 func (c *connStats) PrintAndReset(logger *log.Logger) {
@@ -426,85 +421,12 @@
 	var epochDur float64 = math.Max(float64(time.Since(c.epochStart).Milliseconds()), 1)
 
 	numASNs := 0
-<<<<<<< HEAD
-	if c.geoIPMap != nil {
-		numASNs = len(c.geoIPMap)
-	}
-
-	logger.Infof("conn-stats: %d %d %d %d %d %.3f %d %.3f %d %.3f %d %.3f %d %.3f %d %s",
-		atomic.LoadInt64(&c.numCreated),
-		atomic.LoadInt64(&c.numReading),
-		atomic.LoadInt64(&c.numChecking),
-		atomic.LoadInt64(&c.numIODiscarding),
-		atomic.LoadInt64(&c.numFound),
-		1000*float64(atomic.LoadInt64(&c.numFound))/epochDur,
-		atomic.LoadInt64(&c.numReset),
-		1000*float64(atomic.LoadInt64(&c.numReset))/epochDur,
-		atomic.LoadInt64(&c.numTimeout),
-		1000*float64(atomic.LoadInt64(&c.numTimeout))/epochDur,
-		atomic.LoadInt64(&c.numErr),
-		1000*float64(atomic.LoadInt64(&c.numErr))/epochDur,
-		atomic.LoadInt64(&c.numClosed),
-		1000*float64(atomic.LoadInt64(&c.numClosed))/epochDur,
-		numASNs,
-		c.connectingCounts.string(),
-	)
-
-	for asn, counts := range c.geoIPMap {
-		var tt float64 = math.Max(1, float64(atomic.LoadInt64(&counts.totalTransitions)))
-
-		logger.Infof("conn-stats-verbose: %d %s %d %d %d %d %d %d %d %d %d %d %d %d %d %d %d %d %d %d %d %.3f %.3f %.3f %.3f %.3f %.3f %.3f %.3f %.3f %.3f %.3f %.3f %.3f %.3f %.3f %.3f %.3f %.3f %d %d %d %d %s",
-			asn,
-			counts.cc,
-			atomic.LoadInt64(&counts.numCreatedToDiscard),
-			atomic.LoadInt64(&counts.numCreatedToCheck),
-			atomic.LoadInt64(&counts.numCreatedToReset),
-			atomic.LoadInt64(&counts.numCreatedToTimeout),
-			atomic.LoadInt64(&counts.numCreatedToError),
-			atomic.LoadInt64(&counts.numReadToCheck),
-			atomic.LoadInt64(&counts.numReadToTimeout),
-			atomic.LoadInt64(&counts.numReadToReset),
-			atomic.LoadInt64(&counts.numReadToError),
-			atomic.LoadInt64(&counts.numCheckToCreated),
-			atomic.LoadInt64(&counts.numCheckToRead),
-			atomic.LoadInt64(&counts.numCheckToFound),
-			atomic.LoadInt64(&counts.numCheckToError),
-			atomic.LoadInt64(&counts.numCheckToDiscard),
-			atomic.LoadInt64(&counts.numDiscardToReset),
-			atomic.LoadInt64(&counts.numDiscardToTimeout),
-			atomic.LoadInt64(&counts.numDiscardToError),
-			atomic.LoadInt64(&counts.numDiscardToClose),
-			atomic.LoadInt64(&counts.totalTransitions),
-			float64(atomic.LoadInt64(&counts.numCreatedToDiscard))/tt,
-			float64(atomic.LoadInt64(&counts.numCreatedToCheck))/tt,
-			float64(atomic.LoadInt64(&counts.numCreatedToReset))/tt,
-			float64(atomic.LoadInt64(&counts.numCreatedToTimeout))/tt,
-			float64(atomic.LoadInt64(&counts.numCreatedToError))/tt,
-			float64(atomic.LoadInt64(&counts.numReadToCheck))/tt,
-			float64(atomic.LoadInt64(&counts.numReadToTimeout))/tt,
-			float64(atomic.LoadInt64(&counts.numReadToReset))/tt,
-			float64(atomic.LoadInt64(&counts.numReadToError))/tt,
-			float64(atomic.LoadInt64(&counts.numCheckToCreated))/tt,
-			float64(atomic.LoadInt64(&counts.numCheckToRead))/tt,
-			float64(atomic.LoadInt64(&counts.numCheckToFound))/tt,
-			float64(atomic.LoadInt64(&counts.numCheckToError))/tt,
-			float64(atomic.LoadInt64(&counts.numCheckToDiscard))/tt,
-			float64(atomic.LoadInt64(&counts.numDiscardToReset))/tt,
-			float64(atomic.LoadInt64(&counts.numDiscardToTimeout))/tt,
-			float64(atomic.LoadInt64(&counts.numDiscardToError))/tt,
-			float64(atomic.LoadInt64(&counts.numDiscardToClose))/tt,
-			atomic.LoadInt64(&c.numNewConns),
-			atomic.LoadInt64(&counts.numNewConns),
-			atomic.LoadInt64(&c.numResolved),
-			atomic.LoadInt64(&counts.numResolved),
-			counts.connectingCounts.string(),
-=======
 	if c.v4geoIPMap != nil {
 		numASNs = len(c.v4geoIPMap)
 	}
 
 	if numASNs > 0 {
-		logger.Infof("conn-stats (IPv4): %d %d %d %d %d %.3f %d %.3f %d %.3f %d %.3f %d %.3f %d",
+		logger.Infof("conn-stats (IPv4): %d %d %d %d %d %.3f %d %.3f %d %.3f %d %.3f %d %.3f %d %s",
 			atomic.LoadInt64(&c.ipv4.numCreated),
 			atomic.LoadInt64(&c.ipv4.numReading),
 			atomic.LoadInt64(&c.ipv4.numChecking),
@@ -520,6 +442,7 @@
 			atomic.LoadInt64(&c.ipv4.numClosed),
 			1000*float64(atomic.LoadInt64(&c.ipv4.numClosed))/epochDur,
 			numASNs,
+			c.connectingCounts.string(),
 		)
 	}
 
@@ -545,7 +468,6 @@
 			atomic.LoadInt64(&c.ipv6.numClosed),
 			1000*float64(atomic.LoadInt64(&c.ipv6.numClosed))/epochDur,
 			numASNs,
->>>>>>> 2582d974
 		)
 	}
 
@@ -556,7 +478,7 @@
 		}
 		for asn, counts := range val {
 			var tt = math.Max(1, float64(atomic.LoadInt64(&counts.totalTransitions)))
-			logger.Infof("conn-stats-verbose (IPv%d): %d %s %d %d %d %d %d %d %d %d %d %d %d %d %d %d %d %d %d %d %d %.3f %.3f %.3f %.3f %.3f %.3f %.3f %.3f %.3f %.3f %.3f %.3f %.3f %.3f %.3f %.3f %.3f %.3f %d %d %d %d",
+			logger.Infof("conn-stats-verbose (IPv%d): %d %s %d %d %d %d %d %d %d %d %d %d %d %d %d %d %d %d %d %d %d %.3f %.3f %.3f %.3f %.3f %.3f %.3f %.3f %.3f %.3f %.3f %.3f %.3f %.3f %.3f %.3f %.3f %.3f %d %d %d %d %s",
 				ip_ver,
 				asn,
 				counts.cc,
@@ -601,6 +523,7 @@
 				atomic.LoadInt64(&counts.numNewConns),
 				atomic.LoadInt64(&c.ipv6.numResolved),
 				atomic.LoadInt64(&counts.numResolved),
+				counts.connectingCounts.string(),
 			)
 		}
 	}
