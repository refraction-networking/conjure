--- conflicted
+++ resolved
@@ -489,11 +489,7 @@
 		}
 		for asn, counts := range val {
 			var tt = math.Max(1, float64(atomic.LoadInt64(&counts.totalTransitions)))
-<<<<<<< HEAD
-			logger.Infof("conn-stats-verbose (IPv%d): %d %s %d %d %d %d %d %d %d %d %d %d %d %d %d %d %d %d %d %d %d %.3f %.3f %.3f %.3f %.3f %.3f %.3f %.3f %.3f %.3f %.3f %.3f %.3f %.3f %.3f %.3f %.3f %.3f %d %d %d %d %s",
-=======
-			logger.Infof("conn-stats-verbose (IPv%d): %d %s %d %d %d %d %d %d %d %d %d %d %d %d %d %d %d %d %d %d %d %d %.3f %.3f %.3f %.3f %.3f %.3f %.3f %.3f %.3f %.3f %.3f %.3f %.3f %.3f %.3f %.3f %.3f %.3f %d %d %d %d",
->>>>>>> 3fbd408e
+			logger.Infof("conn-stats-verbose (IPv%d): %d %s %d %d %d %d %d %d %d %d %d %d %d %d %d %d %d %d %d %d %d %d %.3f %.3f %.3f %.3f %.3f %.3f %.3f %.3f %.3f %.3f %.3f %.3f %.3f %.3f %.3f %.3f %.3f %.3f %d %d %d %d %s",
 				ip_ver,
 				asn,
 				counts.cc,
