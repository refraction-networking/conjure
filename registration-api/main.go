--- conflicted
+++ resolved
@@ -133,15 +133,9 @@
 	requestIP := getRemoteAddr(r)
 
 	if s.logClientIP {
-<<<<<<< HEAD
-		s.logger.Printf("received bidirectional %s request from IP %v with content-length %d\n", r.Method, requestIP, r.ContentLength)
-	} else {
-		s.logger.Printf("received bidirectional %s request from IP _ with content-length %d\n", r.Method, r.ContentLength)
-=======
 		s.logger.Printf("received %s request from IP %v with content-length %d\n", r.Method, requestIP, r.ContentLength)
 	} else {
 		s.logger.Printf("received %s request from IP _ with content-length %d\n", r.Method, r.ContentLength)
->>>>>>> bed93bb8
 	}
 
 	const MinimumRequestLength = SecretLength + 1 // shared_secret + VSP
