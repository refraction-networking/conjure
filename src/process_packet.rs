--- conflicted
+++ resolved
@@ -195,15 +195,9 @@
                 if  (tcp_flags & TcpFlags::SYN) != 0  && (tcp_flags & TcpFlags::ACK) == 0 {
                     debug!("Connection for registered Phantom {}", flow);
                 }
-<<<<<<< HEAD
-            }
             
-            // Update expire time
-            self.flow_tracker.mark_dark_decoy(&dd_flow);
-=======
                 // Update expire time
                 self.flow_tracker.mark_dark_decoy(&dd_flow);
->>>>>>> fef7676c
 
                 // Forward packet...
                 self.forward_pkt(&ip_pkt);
