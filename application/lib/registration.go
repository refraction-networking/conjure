package lib

import (
	"bytes"
	"encoding/hex"
	"encoding/json"
	"fmt"
	"log"
	"net"
	"os"
	"strings"
	"sync"
	"time"

	"github.com/go-redis/redis"
	pb "github.com/refraction-networking/gotapdance/protobuf"
)

const DETECTOR_REG_CHANNEL string = "dark_decoy_map"

type Transport interface {
	// The human-friendly name of the transport.
	Name() string

	// The prefix used when including this transport in logs.
	LogPrefix() string

	// GetIdentifier takes in a registration and returns an identifier
	// for it. This identifier should be unique for each registration on
	// a given phantom; registrations on different phantoms can have the
	// same identifier.
	GetIdentifier(*DecoyRegistration) string

	// WrapConnection attempts to wrap the given connection in the transport.
	// It takes the information gathered so far on the connection in data, attempts
	// to identify itself, and if it positively identifies itself wraps the connection
	// in the transport, returning a connection that's ready to be used by others.
	//
	// If the returned error is nil or non-nil and non-{ transports.ErrTryAgain, transports.ErrNotTransport },
	// the caller may no longer use data or conn.
	//
	// Implementations should not Read from conn unless they have positively identified
	// that the transport exists and are in the process of wrapping the connection.
	//
	// Implementations should not Read from data unless they are are attempting to
	// wrap the connection. Use data.Bytes() to get all of the data that has been
	// seen on the connection.
	//
	// If implementations cannot tell if the transport exists on the connection (e.g. there
	// hasn't yet been enough data sent to be conclusive), they should return
	// transports.ErrTryAgain. If the transport can be conclusively determined to not
	// exist on the connection, implementations should return transports.ErrNotTransport.
	WrapConnection(data *bytes.Buffer, conn net.Conn, phantom net.IP, rm *RegistrationManager) (reg *DecoyRegistration, wrapped net.Conn, err error)
}

type RegistrationManager struct {
	registeredDecoys *RegisteredDecoys
	Logger           *log.Logger
	PhantomSelector  *PhantomIPSelector
}

func NewRegistrationManager() *RegistrationManager {
	logger := log.New(os.Stdout, "[REG] ", log.Ldate|log.Lmicroseconds)

	p, err := NewPhantomIPSelector()
	if err != nil {
		// fmt.Errorf("failed to create the PhantomIPSelector object: %v", err)
		return nil
	}
	return &RegistrationManager{
		Logger:           logger,
		registeredDecoys: NewRegisteredDecoys(),
		PhantomSelector:  p,
	}
}

<<<<<<< HEAD
func (regManager *RegistrationManager) AddTransport(index pb.TransportType, t Transport) {
	regManager.registeredDecoys.m.Lock()
	defer regManager.registeredDecoys.m.Unlock()

	regManager.registeredDecoys.transports[index] = t
}

// Returns a map of the transport types to their transports. This return value
// can be mutated freely.
func (regManager *RegistrationManager) GetTransports() map[pb.TransportType]Transport {
	m := make(map[pb.TransportType]Transport)
	regManager.registeredDecoys.m.RLock()
	defer regManager.registeredDecoys.m.RUnlock()

	for k, v := range regManager.registeredDecoys.transports {
		m[k] = v
	}
	return m
}

func (regManager *RegistrationManager) NewRegistration(c2s *pb.ClientToStation, conjureKeys *ConjureSharedKeys, flags [1]byte, includeV6 bool) (*DecoyRegistration, error) {
=======
func (regManager *RegistrationManager) NewRegistration(c2s *pb.ClientToStation, conjureKeys *ConjureSharedKeys, includeV6 bool) (*DecoyRegistration, error) {
>>>>>>> b34ebf28

	phantomAddr, err := regManager.PhantomSelector.Select(
		conjureKeys.DarkDecoySeed, uint(c2s.GetDecoyListGeneration()), includeV6)

	if err != nil {
		return nil, fmt.Errorf("Failed to select phantom IP address: %v", err)
	}

	reg := DecoyRegistration{
		DarkDecoy:        phantomAddr,
		Keys:             conjureKeys,
		Covert:           c2s.GetCovertAddress(),
		Mask:             c2s.GetMaskedDecoyServerName(),
<<<<<<< HEAD
		Flags:            uint8(flags[0]),
		Transport:        c2s.GetTransport(),
=======
		Flags:            c2s.Flags,
		Transport:        uint(c2s.GetTransport()), // hack
>>>>>>> b34ebf28
		DecoyListVersion: c2s.GetDecoyListGeneration(),
		RegistrationTime: time.Now(),
		regCount:         0,
	}

	return &reg, nil
}

func (regManager *RegistrationManager) AddRegistration(d *DecoyRegistration) {

	darkDecoyAddr := d.DarkDecoy.String()
	err := regManager.registeredDecoys.register(darkDecoyAddr, d)
	if err != nil {
		regManager.Logger.Printf("Error registering decoy: %s", err)
	}
}

func (regManager *RegistrationManager) GetRegistrations(darkDecoyAddr net.IP) map[string]*DecoyRegistration {
	return regManager.registeredDecoys.GetRegistrations(darkDecoyAddr)
}

func (regManager *RegistrationManager) CountRegistrations(darkDecoyAddr net.IP) int {
	return regManager.registeredDecoys.countRegistrations(darkDecoyAddr)
}

func (regManager *RegistrationManager) RemoveOldRegistrations() {
	regManager.registeredDecoys.removeOldRegistrations(regManager.Logger)
}

type DecoyRegistration struct {
	DarkDecoy        net.IP
	Keys             *ConjureSharedKeys
	Covert, Mask     string
<<<<<<< HEAD
	Flags            uint8
	Transport        pb.TransportType
=======
	Flags            *pb.RegistrationFlags
	Transport        uint
>>>>>>> b34ebf28
	RegistrationTime time.Time
	DecoyListVersion uint32
	regCount         int32
}

// String -- Print a digest of the important identifying information for this registration.
//[TODO]{priority:soon} Find a way to add the client IP to this logging for now it is logged
// in the detector associating registrant IP with shared secret.
func (reg *DecoyRegistration) String() string {
	if reg == nil {
		return "{}"
	}

	stats := struct {
		Phantom          string
		SharedSecret     string
		Covert, Mask     string
<<<<<<< HEAD
		Flags            uint8
		Transport        pb.TransportType
=======
		Flags            *pb.RegistrationFlags
		Transport        uint
>>>>>>> b34ebf28
		RegTime          time.Time
		DecoyListVersion uint32
	}{
		Phantom:          reg.DarkDecoy.String(),
		SharedSecret:     hex.EncodeToString(reg.Keys.SharedSecret),
		Covert:           reg.Covert,
		Mask:             reg.Mask,
		Flags:            reg.Flags,
		Transport:        reg.Transport,
		RegTime:          reg.RegistrationTime,
		DecoyListVersion: reg.DecoyListVersion,
	}
	regStats, err := json.Marshal(stats)
	if err != nil {
		return fmt.Sprintf("%v", reg.String())
	}
	return string(regStats)
}

// Length of the registration ID for logging
var regIDLen = 16

// IDString - return a short version of the id (HMAC-ID) of a registration for logging
func (reg *DecoyRegistration) IDString() string {
	var xid []string

	for i := 0; i < regIDLen; i++ {
		xid = append(xid, "0")
	}
	nilID := strings.Join(xid, "")

	if reg == nil || reg.Keys == nil {

		return nilID
	}

	secret := make([]byte, hex.EncodedLen(len(reg.Keys.SharedSecret)))
	n := hex.Encode(secret, reg.Keys.SharedSecret)
	if n < 16 {
		return nilID
	}
	return fmt.Sprintf("%s", secret[:regIDLen])
}

// PhantomIsLive - Test whether the phantom is live using
// 8 syns which returns syn-acks from 99% of sites within 1 second.
// see  ZMap: Fast Internet-wide Scanning  and Its Security Applications
// https://www.usenix.org/system/files/conference/usenixsecurity13/sec13-paper_durumeric.pdf
//
// return:	bool	true  - host is live
// 					false - host is not life
//			error	reason decision was made
func (reg *DecoyRegistration) PhantomIsLive() (bool, error) {
	return phantomIsLive(net.JoinHostPort(reg.DarkDecoy.String(), "443"))
}

func phantomIsLive(address string) (bool, error) {
	width := 8
	dialError := make(chan error, width)

	testConnect := func() {
		conn, err := net.Dial("tcp", address)
		if err != nil {
			dialError <- err
			return
		}
		conn.Close()
		dialError <- nil
	}

	for i := 0; i < width; i++ {
		go testConnect()
	}

	timeout := 750 * time.Millisecond

	time.Sleep(timeout)

	// If any return errors or connect then return nil before deadline it is live
	select {
	case err := <-dialError:
		// fmt.Printf("Received: %v\n", err)
		if err != nil {
			return true, err
		}
		return true, fmt.Errorf("Phantom picked up the connection")
	default:
		return false, fmt.Errorf("Reached statistical timeout %v", timeout)
	}
}

type DecoyTimeout struct {
	decoy            string
	identifier       string
	registrationTime time.Time
	regID            string
}

type RegisteredDecoys struct {
	// decoys will be a map from decoy_ip to a:
	// map from "registration identifier" to registration.
	// This is one component of what allows a transport to
	// identify a registration; its meaning will differ
	// between transports.
	decoys map[string]map[string]*DecoyRegistration

	transports map[pb.TransportType]Transport

	decoysTimeouts []DecoyTimeout
	m              sync.RWMutex
}

func NewRegisteredDecoys() *RegisteredDecoys {
	return &RegisteredDecoys{
		decoys:     make(map[string]map[string]*DecoyRegistration),
		transports: make(map[pb.TransportType]Transport),
	}
}

func (r *RegisteredDecoys) register(darkDecoyAddr string, d *DecoyRegistration) error {

	r.m.Lock()
	defer r.m.Unlock()

	t, ok := r.transports[d.Transport]
	if !ok {
		return fmt.Errorf("unknown transport %d", d.Transport)
	}

	identifier := t.GetIdentifier(d)

	_, exists := r.decoys[darkDecoyAddr]
	if exists == false {
		r.decoys[darkDecoyAddr] = map[string]*DecoyRegistration{}
	}

	reg, exists := r.decoys[darkDecoyAddr][identifier]
	if exists == false {
		// New Registration not known to the Manager
		r.decoys[darkDecoyAddr][identifier] = d

		r.decoysTimeouts = append(r.decoysTimeouts,
			DecoyTimeout{
				decoy:            darkDecoyAddr,
				identifier:       identifier,
				registrationTime: time.Now(),
				regID:            d.IDString(),
			})

		//[TODO]{priority:5} track what registration decoys are seen for a given session
		d.regCount = 1
		registerForDetector(d)
	} else {
		reg.regCount++
	}

	return nil
}

func (r *RegisteredDecoys) GetRegistrations(darkDecoyAddr net.IP) map[string]*DecoyRegistration {
	darkDecoyAddrStatic := darkDecoyAddr.String()
	r.m.RLock()
	defer r.m.RUnlock()

	original := r.decoys[darkDecoyAddrStatic]

	regs := make(map[string]*DecoyRegistration)
	for k, v := range original {
		regs[k] = v
	}

	return regs
}

func (r *RegisteredDecoys) countRegistrations(darkDecoyAddr net.IP) int {
	ddAddrStr := darkDecoyAddr.String()
	r.m.RLock()
	defer r.m.RUnlock()

	regs, exists := r.decoys[ddAddrStr]
	if !exists {
		return 0
	}
	return len(regs)
}

type regExpireLogMsg struct {
	DecoyAddr  string
	Reg2expire int64
	RegID      string
	RegCount   int32
}

func (r *RegisteredDecoys) removeOldRegistrations(logger *log.Logger) {
	const timeout = -time.Minute * 5
	cutoff := time.Now().Add(timeout)
	idx := 0
	r.m.Lock()
	defer r.m.Unlock()

	logger.Printf("cleansing registrations")
	for idx := 0; idx < len(r.decoysTimeouts); idx++ {
		if cutoff.After(r.decoysTimeouts[idx].registrationTime) {
			break
		}
		expiredReg := r.decoysTimeouts[idx]
		expiredRegObj, ok := r.decoys[expiredReg.decoy][expiredReg.identifier]
		if !ok {
			continue
		}
		delete(r.decoys[expiredReg.decoy], expiredReg.identifier)
		stats := regExpireLogMsg{
			DecoyAddr:  expiredReg.decoy,
			Reg2expire: int64(time.Since(expiredReg.registrationTime) / time.Millisecond),
			RegID:      expiredReg.regID,
			RegCount:   expiredRegObj.regCount,
		}
		statsStr, _ := json.Marshal(stats)
		logger.Printf("expired registration %s", statsStr)
	}
	r.decoysTimeouts = r.decoysTimeouts[idx:]
}

func registerForDetector(reg *DecoyRegistration) {
	client, err := getRedisClient()
	if err != nil {
		fmt.Printf("couldn't connect to redis")
	} else {
		if reg.DarkDecoy.To4() != nil {
			client.Publish(DETECTOR_REG_CHANNEL, string(reg.DarkDecoy.To4()))
		} else {
			client.Publish(DETECTOR_REG_CHANNEL, string(reg.DarkDecoy.To16()))
		}
		client.Close()
	}
}

func getRedisClient() (*redis.Client, error) {
	var client *redis.Client
	client = redis.NewClient(&redis.Options{
		Addr:     "localhost:6379",
		Password: "",
		DB:       0,
		PoolSize: 10,
	})

	_, err := client.Ping().Result()
	if err != nil {
		return client, err
	}

	return client, err
}<|MERGE_RESOLUTION|>--- conflicted
+++ resolved
@@ -74,7 +74,6 @@
 	}
 }
 
-<<<<<<< HEAD
 func (regManager *RegistrationManager) AddTransport(index pb.TransportType, t Transport) {
 	regManager.registeredDecoys.m.Lock()
 	defer regManager.registeredDecoys.m.Unlock()
@@ -95,10 +94,7 @@
 	return m
 }
 
-func (regManager *RegistrationManager) NewRegistration(c2s *pb.ClientToStation, conjureKeys *ConjureSharedKeys, flags [1]byte, includeV6 bool) (*DecoyRegistration, error) {
-=======
 func (regManager *RegistrationManager) NewRegistration(c2s *pb.ClientToStation, conjureKeys *ConjureSharedKeys, includeV6 bool) (*DecoyRegistration, error) {
->>>>>>> b34ebf28
 
 	phantomAddr, err := regManager.PhantomSelector.Select(
 		conjureKeys.DarkDecoySeed, uint(c2s.GetDecoyListGeneration()), includeV6)
@@ -112,13 +108,8 @@
 		Keys:             conjureKeys,
 		Covert:           c2s.GetCovertAddress(),
 		Mask:             c2s.GetMaskedDecoyServerName(),
-<<<<<<< HEAD
-		Flags:            uint8(flags[0]),
+		Flags:            c2s.Flags,
 		Transport:        c2s.GetTransport(),
-=======
-		Flags:            c2s.Flags,
-		Transport:        uint(c2s.GetTransport()), // hack
->>>>>>> b34ebf28
 		DecoyListVersion: c2s.GetDecoyListGeneration(),
 		RegistrationTime: time.Now(),
 		regCount:         0,
@@ -152,13 +143,8 @@
 	DarkDecoy        net.IP
 	Keys             *ConjureSharedKeys
 	Covert, Mask     string
-<<<<<<< HEAD
-	Flags            uint8
+	Flags            *pb.RegistrationFlags
 	Transport        pb.TransportType
-=======
-	Flags            *pb.RegistrationFlags
-	Transport        uint
->>>>>>> b34ebf28
 	RegistrationTime time.Time
 	DecoyListVersion uint32
 	regCount         int32
@@ -176,13 +162,8 @@
 		Phantom          string
 		SharedSecret     string
 		Covert, Mask     string
-<<<<<<< HEAD
-		Flags            uint8
+		Flags            *pb.RegistrationFlags
 		Transport        pb.TransportType
-=======
-		Flags            *pb.RegistrationFlags
-		Transport        uint
->>>>>>> b34ebf28
 		RegTime          time.Time
 		DecoyListVersion uint32
 	}{
