--- conflicted
+++ resolved
@@ -99,7 +99,6 @@
 	// We could try to use io.CopyN in a loop or something that
 	// gives us occasional bytes. CopyN would not splice, though
 	// (uses a LimitedReader that only calls Read)
-<<<<<<< HEAD
 	//buf := bufferPool.Get().([]byte)
 	//written, err := io.CopyBuffer(dst, src, buf)
 
@@ -149,10 +148,6 @@
 	}()
 
 	// Close dst
-=======
-	buf := bufferPool.Get().([]byte)
-	written, err := io.CopyBuffer(dst, src, buf)
->>>>>>> 7397f759
 	if closeWriter, ok := dst.(interface {
 		CloseWrite() error
 	}); ok {
@@ -169,11 +164,9 @@
 	} else {
 		src.Close()
 	}
-<<<<<<< HEAD
 
 	// Compute/log stats
-=======
->>>>>>> 7397f759
+
 	proxyEndTime := time.Since(proxyStartTime)
 	stats := sessionStats{
 		Duration: int64(proxyEndTime / time.Millisecond),
@@ -185,20 +178,13 @@
 	}
 	stats_str, _ := json.Marshal(stats)
 	logger.Printf("stopping forwarding %s", stats_str)
-<<<<<<< HEAD
 	/*
 		if strings.HasPrefix(tag, "Up") {
 			Stat().AddBytesUp(written)
 		} else {
 			Stat().AddBytesDown(written)
 		}*/
-=======
-	if strings.HasPrefix(tag, "Up") {
-		Stat().AddBytesUp(written)
-	} else {
-		Stat().AddBytesDown(written)
-	}
->>>>>>> 7397f759
+
 	wg.Done()
 }
 
