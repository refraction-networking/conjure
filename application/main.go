--- conflicted
+++ resolved
@@ -284,16 +284,12 @@
 	return nil
 }
 
-<<<<<<< HEAD
 // recieve_zmq_message  ingests messages from zmq and parses them into
 // registration structs for the registration manager to process.
 // **NOTE** : Avoid ALL blocking calls (i.e. things that require a lock on the
 // registration tracking structs) in this method because it will block and
 // prevent the station from ingesting new registrations.
-func recieve_zmq_message(sub *zmq.Socket, regManager *cj.RegistrationManager) ([]*cj.DecoyRegistration, error) {
-=======
 func recieve_zmq_message(sub *zmq.Socket, regManager *cj.RegistrationManager, conf *cj.Config) ([]*cj.DecoyRegistration, error) {
->>>>>>> 71d721ed
 	msg, err := sub.RecvBytes(0)
 	if err != nil {
 		logger.Printf("error reading from ZMQ socket: %v\n", err)
@@ -333,7 +329,7 @@
 		newRegs = append(newRegs, reg)
 	}
 
-	if parsed.RegistrationPayload.GetV6Support() && conf.EnableIPv6{
+	if parsed.RegistrationPayload.GetV6Support() && conf.EnableIPv6 {
 		reg, err := regManager.NewRegistration(parsed.RegistrationPayload, &conjureKeys, true, parsed.RegistrationSource)
 		if err != nil {
 			logger.Printf("Failed to create registration: %v", err)
