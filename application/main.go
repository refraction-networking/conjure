package main

import (
<<<<<<< HEAD
	"bytes"
	"errors"
	"fmt"
=======
	"flag"
>>>>>>> da818fc8
	"log"
	"math/rand"
	"net"
	"os"
	"syscall"
	"time"

	"github.com/golang/protobuf/proto"
	zmq "github.com/pebbe/zmq4"
	dd "github.com/refraction-networking/conjure/application/lib"
	pb "github.com/refraction-networking/gotapdance/protobuf"

	"github.com/refraction-networking/conjure/application/transports"
	"github.com/refraction-networking/conjure/application/transports/min"
	"github.com/refraction-networking/conjure/application/transports/obfs4"
)

func getOriginalDst(fd uintptr) (net.IP, error) {
	const SO_ORIGINAL_DST = 80
	if sockOpt, err := syscall.GetsockoptIPv6Mreq(int(fd), syscall.IPPROTO_IP, SO_ORIGINAL_DST); err == nil {
		// parse ipv4
		return net.IPv4(sockOpt.Multiaddr[4], sockOpt.Multiaddr[5], sockOpt.Multiaddr[6], sockOpt.Multiaddr[7]), nil
	} else if mtuinfo, err := syscall.GetsockoptIPv6MTUInfo(int(fd), syscall.IPPROTO_IPV6, SO_ORIGINAL_DST); err == nil {
		// parse ipv6
		return net.IP(mtuinfo.Addr.Addr[:]), nil
	} else {
		return nil, err
	}
}

// Handle connection from client
// NOTE: this is called as a goroutine
func handleNewConn(regManager *dd.RegistrationManager, clientConn *net.TCPConn) {
	const timeout = 30 * time.Second

	defer clientConn.Close()

	fd, err := clientConn.File()
	if err != nil {
		logger.Println("failed to get file descriptor on clientConn:", err)
		return
	}

	// TODO: if NOT mPort 443: just forward things and return
	fdPtr := fd.Fd()
	originalDstIP, err := getOriginalDst(fdPtr)
	if err != nil {
		logger.Println("failed to getOriginalDst from fd:", err)
		return
	}

	// We need to set the underlying file descriptor back into
	// non-blocking mode after calling Fd (which puts it into blocking
	// mode), or else deadlines won't work.
	err = syscall.SetNonblock(int(fdPtr), true)
	if err != nil {
		logger.Println("failed to set non-blocking mode on fd:", err)
	}
	fd.Close()

	originalDst := originalDstIP.String()
	originalSrc := clientConn.RemoteAddr().String()
	flowDescription := fmt.Sprintf("%s -> %s ", originalSrc, originalDst)
	logger := log.New(os.Stdout, "[CONN] "+flowDescription, log.Ldate|log.Lmicroseconds)

	count := regManager.CountRegistrations(originalDstIP)
	logger.Printf("new connection (%d potential registrations)\n", count)

	if count < 1 {
		// Here, reading from the connection would be pointless, but
		// since the kernel already ACK'd this connection, we gain no
		// benefit from instantly dropping the connection; the jig is
		// already up. We should sleep in line with other code paths
		// so the initiator of the connection gains no information
		// about the correctness of their connection.
		//
		// Possible TODO: use NFQUEUE to be able to drop the connection
		// in userspace before the SYN-ACK is sent, increasing probe
		// resistance.
		logger.Printf("no possible registrations, sleeping %v then dropping connection\n", timeout)
		time.Sleep(timeout)
		return
	}

	var buf [4096]byte
	received := bytes.Buffer{}
	possibleTransports := regManager.GetTransports()

	var reg *dd.DecoyRegistration
	var wrapped net.Conn

	// Give the client a timeout to send enough data to identify a transport.
	// This can be reset by transports to give more time for handshakes
	// after a transport is identified.
	deadline := time.Now().Add(timeout)
	clientConn.SetDeadline(deadline)

readLoop:
	for {
		if len(possibleTransports) < 1 {
			// Here, we delay until precisely the original deadline.
			// This means that the connection always dies at the timeout
			// even if we've determined that we shouldn't pick up the connection;
			// this should help resist against active probes.
			d := time.Until(deadline)
			logger.Printf("ran out of possible transports, sleeping %v then giving up\n", d)
			time.Sleep(d)
			return
		}

		n, err := clientConn.Read(buf[:])
		if err != nil {
			logger.Printf("got error while reading from connection, giving up: %v\n", err)
			return
		}
		received.Write(buf[:n])
		logger.Printf("read %d bytes so far", received.Len())

	transports:
		for i, t := range possibleTransports {
			reg, wrapped, err = t.WrapConnection(&received, clientConn, originalDstIP, regManager)
			if errors.Is(err, transports.ErrTryAgain) {
				continue transports
			} else if errors.Is(err, transports.ErrNotTransport) {
				logger.Printf("not transport %s, removing from checks\n", t.Name())
				delete(possibleTransports, i)
				continue transports
			} else if err != nil {
				// If we got here, the error might have been produced while attemtping
				// to wrap the connection, which means received and the connection
				// may no longer be valid. We should just give up on this connection.
				d := time.Until(deadline)
				logger.Printf("got unexpected error from transport %s, sleeping %v then giving up: %v\n", t.Name(), d, err)
				time.Sleep(d)
				return
			}

			// We found our transport! First order of business: disable deadline
			wrapped.SetDeadline(time.Time{})
			logger.SetPrefix(fmt.Sprintf("[%s] %s ", t.LogPrefix(), reg.IDString()))
			logger.Printf("registration found {reg_id: %s, phantom: %s, transport: %s, covert: %s}\n", reg.IDString(), originalDstIP, t.Name(), reg.Covert)
			break readLoop
		}
	}

	dd.Proxy(reg, wrapped, logger)
}

func get_zmq_updates(connectAddr string, regManager *dd.RegistrationManager) {
	logger := log.New(os.Stdout, "[ZMQ] ", log.Ldate|log.Lmicroseconds)
	sub, err := zmq.NewSocket(zmq.SUB)
	if err != nil {
		logger.Printf("could not create new ZMQ socket: %v\n", err)
		return
	}
	defer sub.Close()

	sub.Connect(connectAddr)
	sub.SetSubscribe("")

	logger.Printf("ZMQ connected to %v\n", connectAddr)

	for {

		newRegs, err := recieve_zmq_message(sub, regManager)
		if err != nil || len(newRegs) == 0 {
			logger.Printf("Encountered err when creating Reg: %v\n", err)
			continue
		}

		go func() {
			// Handle multiple
			for _, reg := range newRegs {
				liveness, response := reg.PhantomIsLive()

				if liveness == false {
					regManager.AddRegistration(reg)
					logger.Printf("Adding registration %v: phantom response: %v\n", reg.IDString(), response)
				} else {
					logger.Printf("Dropping registration %v -- live phantom: %v\n", reg.IDString(), response)
				}
			}
		}()

	}
}

func recieve_zmq_message(sub *zmq.Socket, regManager *dd.RegistrationManager) ([]*dd.DecoyRegistration, error) {
	msg, err := sub.RecvBytes(0)
	if err != nil {
		logger.Printf("error reading from ZMQ socket: %v\n", err)
		return nil, err
	}

	parsed := &pb.ZMQPayload{}
	err = proto.Unmarshal(msg, parsed)
	if err != nil {
		logger.Printf("Failed to unmarshall ClientToStation: %v", err)
		return nil, err
	}

	conjureKeys, err := dd.GenSharedKeys(parsed.SharedSecret)

	// Register one or both of v4 and v6 based on support specified by the client
	var newRegs []*dd.DecoyRegistration

	if parsed.RegistrationPayload.GetV4Support() {
		reg, err := regManager.NewRegistration(parsed.RegistrationPayload, &conjureKeys, false)
		if err != nil {
			logger.Printf("Failed to create registration: %v", err)
			return nil, err
		}

		// log phantom IP, shared secret, ipv6 support
		logger.Printf("New registration: %v\n", reg.String())

		newRegs = append(newRegs, reg)
	}

	if parsed.RegistrationPayload.GetV6Support() {
		reg, err := regManager.NewRegistration(parsed.RegistrationPayload, &conjureKeys, true)
		if err != nil {
			logger.Printf("Failed to create registration: %v", err)
			return nil, err
		}

		// log phantom IP, shared secret, ipv6 support
		logger.Printf("New registration: %v\n", reg.String())
		newRegs = append(newRegs, reg)
	}

	return newRegs, nil
}

var logger *log.Logger

func main() {
<<<<<<< HEAD
	rand.Seed(time.Now().UnixNano())
	regManager := dd.NewRegistrationManager()
	logger = regManager.Logger

	regManager.AddTransport(pb.TransportType_MinTransport, min.Transport{})
	regManager.AddTransport(pb.TransportType_Obfs4Transport, obfs4.Transport{})

	go get_zmq_updates(regManager)
=======
	var zmqAddress string
	flag.StringVar(&zmqAddress, "zmq-address", "ipc://@zmq-proxy", "Address of ZMQ proxy")
	flag.Parse()

	regManager := dd.NewRegistrationManager()
	logger = regManager.Logger
	go get_zmq_updates(zmqAddress, regManager)
>>>>>>> da818fc8

	go func() {
		for {
			time.Sleep(3 * time.Minute)
			regManager.RemoveOldRegistrations()
		}
	}()

	listenAddr := &net.TCPAddr{IP: nil, Port: 41245, Zone: ""}
	ln, err := net.ListenTCP("tcp", listenAddr)
	if err != nil {
		logger.Printf("failed to listen on %v: %v\n", listenAddr, err)
		return
	}
	defer ln.Close()
	logger.Printf("[STARTUP] Listening on %v\n", ln.Addr())

	for {
		newConn, err := ln.AcceptTCP()
		if err != nil {
			logger.Printf("[ERROR] failed to AcceptTCP on %v: %v\n", ln.Addr(), err)
			return // continue?
		}
		go handleNewConn(regManager, newConn)
	}
}<|MERGE_RESOLUTION|>--- conflicted
+++ resolved
@@ -1,13 +1,10 @@
 package main
 
 import (
-<<<<<<< HEAD
 	"bytes"
 	"errors"
+	"flag"
 	"fmt"
-=======
-	"flag"
->>>>>>> da818fc8
 	"log"
 	"math/rand"
 	"net"
@@ -245,24 +242,19 @@
 var logger *log.Logger
 
 func main() {
-<<<<<<< HEAD
 	rand.Seed(time.Now().UnixNano())
-	regManager := dd.NewRegistrationManager()
-	logger = regManager.Logger
-
-	regManager.AddTransport(pb.TransportType_MinTransport, min.Transport{})
-	regManager.AddTransport(pb.TransportType_Obfs4Transport, obfs4.Transport{})
-
-	go get_zmq_updates(regManager)
-=======
+
 	var zmqAddress string
 	flag.StringVar(&zmqAddress, "zmq-address", "ipc://@zmq-proxy", "Address of ZMQ proxy")
 	flag.Parse()
 
 	regManager := dd.NewRegistrationManager()
 	logger = regManager.Logger
+
+	regManager.AddTransport(pb.TransportType_MinTransport, min.Transport{})
+	regManager.AddTransport(pb.TransportType_Obfs4Transport, obfs4.Transport{})
+
 	go get_zmq_updates(zmqAddress, regManager)
->>>>>>> da818fc8
 
 	go func() {
 		for {
