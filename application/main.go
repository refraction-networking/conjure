--- conflicted
+++ resolved
@@ -1,13 +1,9 @@
 package main
 
 import (
-<<<<<<< HEAD
 	"bytes"
-	"encoding/binary"
 	"errors"
 	"fmt"
-=======
->>>>>>> b34ebf28
 	"log"
 	"math/rand"
 	"net"
