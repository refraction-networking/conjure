--- conflicted
+++ resolved
@@ -26,13 +26,10 @@
 	// required functions because the clientLibVersion is to old and the transport is not backward
 	// compatible to that version.
 	ErrTransportNotSupported = errors.New("Transport not supported ")
-<<<<<<< HEAD
-=======
 
 	// ErrPublicKeyLen is returned when the length of the provided public key is incorrect for
 	// ed25519.
 	ErrPublicKeyLen = errors.New("Unexpected station pubkey length. Expected: 32B")
->>>>>>> f53c00bd
 )
 
 // PrefixConn allows arbitrary readers to serve as the data source of a net.Conn. This allows us to
