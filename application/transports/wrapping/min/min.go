--- conflicted
+++ resolved
@@ -38,13 +38,8 @@
 // GetIdentifier takes in a registration and returns an identifier for it. This
 // identifier should be unique for each registration on a given phantom;
 // registrations on different phantoms can have the same identifier.
-<<<<<<< HEAD
-func (Transport) GetIdentifier(d *dd.DecoyRegistration) string {
+func (Transport) GetIdentifier(d *cj.DecoyRegistration) string {
 	return string(core.ConjureHMAC(d.Keys.SharedSecret, "MinTrasportHMACString"))
-=======
-func (Transport) GetIdentifier(d *cj.DecoyRegistration) string {
-	return string(d.Keys.ConjureHMAC("MinTrasportHMACString"))
->>>>>>> 14410476
 }
 
 // GetProto returns the next layer protocol that the transport uses. Implements
