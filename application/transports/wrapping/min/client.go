package min

import (
	"fmt"
	"io"
<<<<<<< HEAD

	"github.com/refraction-networking/conjure/application/transports"
	"github.com/refraction-networking/conjure/pkg/core"
=======
	"net"

	"github.com/refraction-networking/conjure/application/transports"
	core "github.com/refraction-networking/conjure/pkg/core"
>>>>>>> 14410476
	pb "github.com/refraction-networking/gotapdance/protobuf"
	"google.golang.org/protobuf/proto"
)

// ClientTransport implements the client side transport interface for the Min transport. The
// significant difference is that there is an instance of this structure per client session, where
// the station side Transport struct has one instance to be re-used for all sessions.
type ClientTransport struct {
	// Parameters are fields that will be shared with the station in the registration
	Parameters *pb.GenericTransportParams
	connectTag []byte
	// // state tracks fields internal to the registrar that survive for the lifetime
	// // of the transport session without being shared - i.e. local derived keys.
	// state any

	connectTag []byte
}

// Name returns a string identifier for the Transport for logging
func (*ClientTransport) Name() string {
	return "min"
}

// String returns a string identifier for the Transport for logging (including string formatters)
func (*ClientTransport) String() string {
	return "min"
}

// ID provides an identifier that will be sent to the conjure station during the registration so
// that the station knows what transport to expect connecting to the chosen phantom.
func (*ClientTransport) ID() pb.TransportType {
	return pb.TransportType_Min
}

// GetParams returns a generic protobuf with any parameters from both the registration and the
// transport.
func (t *ClientTransport) GetParams() proto.Message {
	return t.Parameters
}

// SetParams allows the caller to set parameters associated with the transport, returning an
// error if the provided generic message is not compatible.
func (t *ClientTransport) SetParams(p any) error {
	params, ok := p.(*pb.GenericTransportParams)
	if !ok {
		return fmt.Errorf("unable to parse params")
	}
	t.Parameters = params

	return nil
}

// GetDstPort returns the destination port that the client should open the phantom connection to
func (t *ClientTransport) GetDstPort(seed []byte, params any) (uint16, error) {
	if t.Parameters == nil || !t.Parameters.GetRandomizeDstPort() {
		return 443, nil
	}

	return transports.PortSelectorRange(portRangeMin, portRangeMax, seed)
}

<<<<<<< HEAD
// Prepare provides an opportunity for the transport to integrate the station public key
// as well as bytes from the deterministic random generator associated with the registration
// that this ClientTransport is attached to.
func (t *ClientTransport) Prepare(pubkey [32]byte, sharedSecret []byte, dRand io.Reader) error {
	t.connectTag = core.ConjureHMAC(sharedSecret, "PrefixTransportHMACString")
=======
// WrapConn creates the connection to the phantom address negotiated in the registration phase of
// Conjure connection establishment.
func (t *ClientTransport) WrapConn(conn net.Conn) (net.Conn, error) {
	// Send hmac(seed, str) bytes to indicate to station (min transport) generated during Prepare(...)
	_, err := conn.Write(t.connectTag)
	if err != nil {
		return nil, err
	}
	return conn, nil
}

func (t *ClientTransport) PrepareKeys(pubkey [32]byte, sharedSecret []byte, dRand io.Reader) error {
	t.connectTag = core.ConjureHMAC(sharedSecret, "MinTransportHMACString")
>>>>>>> 14410476
	return nil
}<|MERGE_RESOLUTION|>--- conflicted
+++ resolved
@@ -3,16 +3,10 @@
 import (
 	"fmt"
 	"io"
-<<<<<<< HEAD
+	"net"
 
 	"github.com/refraction-networking/conjure/application/transports"
 	"github.com/refraction-networking/conjure/pkg/core"
-=======
-	"net"
-
-	"github.com/refraction-networking/conjure/application/transports"
-	core "github.com/refraction-networking/conjure/pkg/core"
->>>>>>> 14410476
 	pb "github.com/refraction-networking/gotapdance/protobuf"
 	"google.golang.org/protobuf/proto"
 )
@@ -23,10 +17,6 @@
 type ClientTransport struct {
 	// Parameters are fields that will be shared with the station in the registration
 	Parameters *pb.GenericTransportParams
-	connectTag []byte
-	// // state tracks fields internal to the registrar that survive for the lifetime
-	// // of the transport session without being shared - i.e. local derived keys.
-	// state any
 
 	connectTag []byte
 }
@@ -74,13 +64,6 @@
 	return transports.PortSelectorRange(portRangeMin, portRangeMax, seed)
 }
 
-<<<<<<< HEAD
-// Prepare provides an opportunity for the transport to integrate the station public key
-// as well as bytes from the deterministic random generator associated with the registration
-// that this ClientTransport is attached to.
-func (t *ClientTransport) Prepare(pubkey [32]byte, sharedSecret []byte, dRand io.Reader) error {
-	t.connectTag = core.ConjureHMAC(sharedSecret, "PrefixTransportHMACString")
-=======
 // WrapConn creates the connection to the phantom address negotiated in the registration phase of
 // Conjure connection establishment.
 func (t *ClientTransport) WrapConn(conn net.Conn) (net.Conn, error) {
@@ -92,8 +75,10 @@
 	return conn, nil
 }
 
+// PrepareKeys provides an opportunity for the transport to integrate the station public key
+// as well as bytes from the deterministic random generator associated with the registration
+// that this ClientTransport is attached t
 func (t *ClientTransport) PrepareKeys(pubkey [32]byte, sharedSecret []byte, dRand io.Reader) error {
 	t.connectTag = core.ConjureHMAC(sharedSecret, "MinTransportHMACString")
->>>>>>> 14410476
 	return nil
 }