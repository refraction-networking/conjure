package regprocessor

/*
#include <zmq.h>
*/
import "C"

import (
	"crypto/ed25519"
	"crypto/rand"
	"encoding/binary"
	"errors"
	"fmt"
	"sync"

	zmq "github.com/pebbe/zmq4"
	"github.com/refraction-networking/conjure/pkg/core"
	"github.com/refraction-networking/conjure/pkg/core/interfaces"
	"github.com/refraction-networking/conjure/pkg/metrics"
	"github.com/refraction-networking/conjure/pkg/phantoms"
	"github.com/refraction-networking/conjure/pkg/regserver/overrides"
	"github.com/refraction-networking/conjure/pkg/station/lib"
	pb "github.com/refraction-networking/conjure/proto"
	"google.golang.org/protobuf/proto"
)

var (
	ErrNoC2SBody = errors.New("no C2S body")

	// ErrNilC2S       = errors.New("C2S is nil")

	ErrSharedSecret = errors.New("shared secret undefined or insufficient length")

	// ErrSelectIP     = errors.New("failed to select IP")
	// ErrGenSharedKey = errors.New("failed to generate shared key")

	ErrZmqSocket   = errors.New("failed to create zmq socket")
	ErrZmqAuthFail = errors.New("failed to set up auth on zmq socket")
	// ErrRegPubFailed = errors.New("failed to publish to registration")

	ErrRegProcessFailed = errors.New("failed to process registration")

	ErrZmqFault = zmq.Errno(C.EINVAL)
	// ErrZmqAccess        = zmq.Errno(C.EACCES)
)

const (
	// RegIDLen The length of the shared secret sent by the client in bytes.
	RegIDLen = 16

	// SecretLength gives the length of a secret (used for minimum registration body len)
	SecretLength = 32
)

type zmqSender interface {
	SendBytes([]byte, zmq.Flag) (int, error)
	Close() error
}

type ipSelector interface {
	Select([]byte, uint, uint, bool) (*phantoms.PhantomIP, error)
}

// RegProcessor provides an interface to publish registrations and helper functions to process registration requests
type RegProcessor struct {
	zmqMutex      sync.Mutex
	selectorMutex sync.RWMutex
	ipSelector    ipSelector
	sock          zmqSender
	metrics       *metrics.Metrics
	authenticated bool
	privkey       []byte // private key for the zmq_privkey pair - for signing proto messages to stations.

	regOverrides interfaces.Overrides

	transports map[pb.TransportType]lib.Transport
}

// NewRegProcessor initialize a new RegProcessor
func NewRegProcessor(zmqBindAddr string, zmqPort uint16, privkey []byte, authVerbose bool, stationPublicKeys []string, metrics *metrics.Metrics) (*RegProcessor, error) {

	if len(privkey) != ed25519.PrivateKeySize {
		// We require the 64 byte [private_key][public_key] format to Sign using crypto/ed25519
		return nil, fmt.Errorf("incorrect private key size %d, expected %d", len(privkey), ed25519.PrivateKeySize)
	}

	phantomSelector, err := phantoms.GetPhantomSubnetSelector()
	if err != nil {
		return nil, err
	}

	regProcessor, err := newRegProcessor(zmqBindAddr, zmqPort, privkey, authVerbose, stationPublicKeys)
	if err != nil {
		return nil, err
	}
	regProcessor.ipSelector = phantomSelector
	regProcessor.metrics = metrics

	return regProcessor, nil
}

// initializes the registration processor without the phantom selector which can be added by a
// wrapping function before it is returned. This function is required for testing.
func newRegProcessor(zmqBindAddr string, zmqPort uint16, privkey []byte, authVerbose bool, stationPublicKeys []string) (*RegProcessor, error) {
	sock, err := zmq.NewSocket(zmq.PUB)
	if err != nil {
		return nil, fmt.Errorf("%w: %v", ErrZmqSocket, err)
	}

	// XXX: for some weird reason zmq takes just the private key portion of the keypair as the z85
	// encoded secret key. I guess for public key operations it is enough.
	privkeyZ85 := zmq.Z85encode(string(privkey[:32]))

	zmq.AuthSetVerbose(authVerbose)
	zmq.AuthAllow("*")
	zmq.AuthCurveAdd("*", stationPublicKeys...)

	// DO NOT REMOVE THIS LINE, this enables authentication for the zmq tunnels. If this requires
	// a change be sure to re-test that the keyed validation works how you expect it to.
	err = zmq.AuthStart()
	if err != nil {
		return nil, fmt.Errorf("%w: %v", ErrZmqAuthFail, err)
	}

	err = sock.ServerAuthCurve("*", privkeyZ85)
	if err != nil {
		return nil, fmt.Errorf("%w: %v", ErrZmqAuthFail, err)
	}

	err = sock.Bind(fmt.Sprintf("tcp://%s:%d", zmqBindAddr, zmqPort))
	if err != nil {
		return nil, fmt.Errorf("%w: %v", ErrZmqSocket, err)
	}

	var regOverrides interfaces.Overrides = nil
	if true { // TODO: update this with any desired registration overrides.
		regOverrides = interfaces.Overrides([]interfaces.RegOverride{overrides.NewRandPrefixOverride()})
	}

	return &RegProcessor{
		zmqMutex:      sync.Mutex{},
		selectorMutex: sync.RWMutex{},
		sock:          sock,
		transports:    make(map[pb.TransportType]lib.Transport),
		authenticated: true,
		privkey:       privkey,
		regOverrides:  regOverrides,
	}, nil
}

// NewRegProcessorNoAuth creates a regprocessor without authentication to zmq address
func NewRegProcessorNoAuth(zmqBindAddr string, zmqPort uint16, metrics *metrics.Metrics) (*RegProcessor, error) {
	sock, err := zmq.NewSocket(zmq.PUB)
	if err != nil {
		return nil, ErrZmqSocket
	}

	err = sock.Bind(fmt.Sprintf("tcp://%s:%d", zmqBindAddr, zmqPort))
	if err != nil {
		return nil, ErrZmqSocket
	}

	phantomSelector, err := phantoms.GetPhantomSubnetSelector()
	if err != nil {
		return nil, err
	}

	return &RegProcessor{
		zmqMutex:      sync.Mutex{},
		selectorMutex: sync.RWMutex{},
		ipSelector:    phantomSelector,
		sock:          sock,
		metrics:       metrics,
		transports:    make(map[pb.TransportType]lib.Transport),
		authenticated: false,
	}, nil
}

// Close cleans up the (ZMQ) servers running in the background supporting registration.
func (p *RegProcessor) Close() error {
	if p.authenticated {
		zmq.AuthStop()
	}
	p.sock.Close()
	return nil
}

// AddTransport initializes a transport so that it can be tracked by the manager when
// clients register.
func (p *RegProcessor) AddTransport(index pb.TransportType, t lib.Transport) error {
	if p == nil {
		return fmt.Errorf("failed to add transport to uninitialized RegProcessor")
	}

	if p.transports == nil {
		p.transports = make(map[pb.TransportType]lib.Transport)
	}

	p.transports[index] = t
	return nil
}

// sendToZMQ sends registration message to zmq
func (p *RegProcessor) sendToZMQ(message []byte) error {
	p.zmqMutex.Lock()
	_, err := p.sock.SendBytes(message, zmq.DONTWAIT)
	p.zmqMutex.Unlock()

	return err
}

// RegisterUnidirectional process a unidirectional registration request and publish it to zmq
func (p *RegProcessor) RegisterUnidirectional(c2sPayload *pb.C2SWrapper, regMethod pb.RegistrationSource, clientAddr []byte) error {
	// While Registration response is a valid field in the client-to-station-wrapper (C2SWrapper) it
	// is not a field that the client is allowed to set, and it is not meaningful in the context of
	// a unidirectional registration.
	if c2sPayload.GetRegistrationResponse() != nil {
		c2sPayload.RegistrationResponse = nil
	}

	zmqPayload, err := p.processC2SWrapper(c2sPayload, clientAddr, regMethod)
	if err != nil {
		return err
	}

	err = p.sendToZMQ(zmqPayload)
	if err != nil {
		return ErrRegProcessFailed
	}

	return nil
}

// RegisterBidirectional process a bidirectional registration request, publish it to zmq, and returns a response
func (p *RegProcessor) RegisterBidirectional(c2sPayload *pb.C2SWrapper, regMethod pb.RegistrationSource, clientAddr []byte) (*pb.RegistrationResponse, error) {
	// While Registration response is a valid field in the client-to-station-wrapper (C2SWrapper) it
	// is not a field that the client is allowed to set, so we clear anything that is already here.
	if c2sPayload.GetRegistrationResponse() != nil {
		c2sPayload.RegistrationResponse = nil
	}

	regResp, err := p.processBdReq(c2sPayload)
	if err != nil {
		return nil, err
	}

	zmqPayload, err := p.processC2SWrapper(c2sPayload, clientAddr, regMethod)
	if err != nil {
		return nil, err
	}

	err = p.sendToZMQ(zmqPayload)
	if err != nil {
		return nil, ErrRegProcessFailed
	}

	return regResp, nil

}

// processBdReq reads a bidirectional request, generates phantom IPs, and returns a registration response for the client that has the ip filled out
func (p *RegProcessor) processBdReq(c2sPayload *pb.C2SWrapper) (*pb.RegistrationResponse, error) {
	// Create registration response object
	regResp := &pb.RegistrationResponse{}

	c2s := c2sPayload.GetRegistrationPayload()
	if c2s == nil {
		return nil, ErrNoC2SBody
	}

	clientLibVer := uint(c2s.GetClientLibVersion())

	// Generate seed and phantom address
	cjkeys, err := core.GenSharedKeys(clientLibVer, c2sPayload.SharedSecret, c2s.GetTransport())
	if err != nil {
		// p.logger.Println("Failed to generate the shared key using SharedSecret:", err)
		return nil, ErrRegProcessFailed
	}

	phantomSubnetSupportsRandPort := true
	if c2s.GetV4Support() {
		p.selectorMutex.RLock()
		defer p.selectorMutex.RUnlock()
		phantom4, err := p.ipSelector.Select(
			cjkeys.ConjureSeed,
			uint(c2s.GetDecoyListGeneration()), //generation type uint
			clientLibVer,
			false,
		)

		if err != nil {
			return nil, err
		}

		addr4 := binary.BigEndian.Uint32(phantom4.To4())
		regResp.Ipv4Addr = &addr4
		phantomSubnetSupportsRandPort = phantom4.SupportRandomPort()
	}

	if c2s.GetV6Support() {
		p.selectorMutex.RLock()
		defer p.selectorMutex.RUnlock()
		phantom6, err := p.ipSelector.Select(
			cjkeys.ConjureSeed,
			uint(c2s.GetDecoyListGeneration()),
			clientLibVer,
			true,
		)
		if err != nil {
			return nil, err
		}

<<<<<<< HEAD
		regResp.Ipv6Addr = *phantom6.IP
		phantomSubnetSupportsRandPort = phantomSubnetSupportsRandPort && phantom6.SupportsPortRand
=======
		regResp.Ipv6Addr = *phantom6.IP()
		phantomSubnetSupportsRandPort = phantom6.SupportRandomPort()
>>>>>>> 3805036d
	}

	transportType := c2s.GetTransport()
	transportParams := c2s.GetTransportParams()
	t, ok := p.transports[transportType]
	if !ok {
		return nil, fmt.Errorf("unknown transport")
	}

	params, err := t.ParseParams(uint(c2s.GetClientLibVersion()), transportParams)
	if err != nil {
		return nil, fmt.Errorf("failed to parse transport parameters: %w", err)
	}

	// Overrides will modify the C2SWrapper and put the updated registrationResponse inside to be
	// forwarded to the station.
	c2sPayload.RegistrationResponse = regResp
	if p.regOverrides != nil && !c2s.GetDisableRegistrarOverrides() {
		err := p.regOverrides.Override(c2sPayload, rand.Reader)
		if err != nil {
			return nil, err
		}
		regResp = c2sPayload.GetRegistrationResponse()
	} else {
		regResp.TransportParams = nil
		if c2sPayload.RegistrationResponse != nil {
			c2sPayload.RegistrationResponse.TransportParams = nil
		}
		regResp = c2sPayload.GetRegistrationResponse()
	}

	if phantomSubnetSupportsRandPort {
		dstPort, err := t.GetDstPort(uint(c2s.GetClientLibVersion()), cjkeys.ConjureSeed, params)
		if err != nil {
			return nil, fmt.Errorf("error determining destination port: %w", err)
		}

		// we have to cast to uint32 because protobuf using varint for all int / uint types and doesn't
		// have an outward facing uint16 type.
		regResp.DstPort = proto.Uint32(uint32(dstPort))
	} else {
		regResp.DstPort = proto.Uint32(443)
	}

	return regResp, nil
}

// processC2SWrapper adds missing variables to the input c2s and returns the payload in format ready to be published to zmq
func (p *RegProcessor) processC2SWrapper(c2sPayload *pb.C2SWrapper, clientAddr []byte, regMethod pb.RegistrationSource) ([]byte, error) {
	if c2sPayload == nil {
		return nil, ErrNoC2SBody
	}

	if len(c2sPayload.GetSharedSecret()) < RegIDLen/2 {
		return nil, ErrSharedSecret
	}

	p.metrics.Add("reg_processed_"+regMethod.String(), 1)

	payload := &pb.C2SWrapper{}

	// If the channel that the registration was received over was not specified
	// in the C2SWrapper set it here as the source.
	if c2sPayload.GetRegistrationSource() == pb.RegistrationSource_Unspecified {
		source := regMethod
		payload.RegistrationSource = &source
	} else {
		source := c2sPayload.GetRegistrationSource()
		payload.RegistrationSource = &source
	}

	// If the address that the registration was received from was NOT set in the
	// C2SWrapper set it here to the source address of the request.
	if (c2sPayload.GetRegistrationAddress() == nil ||
		c2sPayload.GetRegistrationSource() == regMethod) && clientAddr != nil {
		payload.RegistrationAddress = clientAddr
	} else {
		payload.RegistrationAddress = c2sPayload.GetRegistrationAddress()
	}

	if p.authenticated && c2sPayload.GetRegistrationResponse() != nil {
		regRespBytes, err := proto.Marshal(c2sPayload.GetRegistrationResponse())
		if err != nil {
			return nil, err
		}
		// Sign the bytes for the marshalled Registration response with the registration server's
		// ed25519 key so that the stations will know that the registration response with parameter
		// overrides was approved by the registrar (not sent by the client).
		payload.RegRespBytes = regRespBytes
		payload.RegRespSignature = ed25519.Sign(p.privkey, regRespBytes)
	}

	payload.SharedSecret = c2sPayload.GetSharedSecret()
	payload.RegistrationPayload = c2sPayload.GetRegistrationPayload()
	payload.RegistrationResponse = c2sPayload.GetRegistrationResponse()

	return proto.Marshal(payload)
}

// ReloadSubnets allows the registrar to reload the configuration for phantom address selection
// subnets when the registrar receives a SIGHUP signal for example. If it fails it reports and error
// and keeps the existing set of phantom subnets.
func (p *RegProcessor) ReloadSubnets() error {
	phantomSelector, err := phantoms.GetPhantomSubnetSelector()
	if err != nil {
		return err
	}

	p.selectorMutex.Lock()
	defer p.selectorMutex.Unlock()
	p.ipSelector = phantomSelector

	return nil
}

// ReloadOverrides allows the registrar to reload the configuration for the registration processing
// overrides when the registrar receives a SIGHUP signal for example.
// TODO: implement
func (p *RegProcessor) ReloadOverrides() error {
	return nil
}<|MERGE_RESOLUTION|>--- conflicted
+++ resolved
@@ -310,13 +310,8 @@
 			return nil, err
 		}
 
-<<<<<<< HEAD
-		regResp.Ipv6Addr = *phantom6.IP
-		phantomSubnetSupportsRandPort = phantomSubnetSupportsRandPort && phantom6.SupportsPortRand
-=======
 		regResp.Ipv6Addr = *phantom6.IP()
-		phantomSubnetSupportsRandPort = phantom6.SupportRandomPort()
->>>>>>> 3805036d
+		phantomSubnetSupportsRandPort = phantomSubnetSupportsRandPort && phantom6.SupportRandomPort()
 	}
 
 	transportType := c2s.GetTransport()
