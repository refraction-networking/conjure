package dtls

import (
	"context"
	"fmt"
	"io"
	"net"
	"sync"
	"time"

	"github.com/refraction-networking/conjure/pkg/dtls"
	"github.com/refraction-networking/conjure/pkg/transports"
	pb "github.com/refraction-networking/conjure/proto"
	"google.golang.org/protobuf/proto"
	"google.golang.org/protobuf/types/known/anypb"
)

type dialFunc = func(ctx context.Context, network, laddr, raddr string) (net.Conn, error)

const (
	// port range boundaries for min when randomizing
	portRangeMin      = 1024
	portRangeMax      = 65535
	defaultPort       = 443
	defaultSTUNServer = "stun.l.google.com:19302"
	defaultListenTime = 5 * time.Second
)

// ClientTransport implements the client side transport interface for the DTLS transport. The
// significant difference is that there is an instance of this structure per client session, where
// the station side Transport struct has one instance to be re-used for all sessions.
type ClientTransport struct {
	// Parameters are fields that will be shared with the station in the registration. This object
	// should be considered immutable after initialization otherwise changes will persist across
	// subsequent dials.
	Parameters *pb.DTLSTransportParams
	// SessionParams are fields that will be used for the current session only
	sessionParams *pb.DTLSTransportParams

	privAddr4           *net.UDPAddr
	pubAddr4            *net.UDPAddr
	privAddr6           *net.UDPAddr
	pubAddr6            *net.UDPAddr
	psk                 []byte
	stunServer          string
	disableIRWorkaround bool
	listenTimeout       *time.Duration
}

type ClientConfig struct {
	// STUNServer is the address of the stun server to use
	STUNServer string

	// DisableIRWorkaround disables sending an empty packet to workaround DTLS blocking in IR
	//
	// In Iran, blocking seems to happen by matching the first packet in a "flow" against DTLS packet format and blocking if it matches.
	// If the first packet is anything else packets are permitted. UDP dst port does not seem to change this.
	DisableIRWorkaround bool

	// ListenTimeout is the duration to listen for the DTLS handshake sent by station. After this duration, the
	// client will initiate the handshake instead in case there are NAT issues preventing the station from reaching
	// the client.
	ListenTimeout *time.Duration
}

// Name returns a string identifier for the Transport for logging
func (*ClientTransport) Name() string {
	return "dtls"
}

// String returns a string identifier for the Transport for logging (including string formatters)
func (*ClientTransport) String() string {
	return "dtls"
}

// ID provides an identifier that will be sent to the conjure station during the registration so
// that the station knows what transport to expect connecting to the chosen phantom.
func (*ClientTransport) ID() pb.TransportType {
	return pb.TransportType_DTLS
}

// GetParams returns a generic protobuf with any parameters from both the registration and the
// transport.
func (t *ClientTransport) GetParams() (proto.Message, error) {
	return t.sessionParams, nil
}

// SetSessionParams allows the session to apply updated params that are only used within an
// individual dial, returning an error if the provided generic message is not compatible. the
// variadic bool parameter is used to indicate whether the client should sanity check the params
// or just apply them. This is useful in cases where the registrar may provide options to the
// client that it is able to handle, but are outside of the clients sanity checks. (see prefix
// transport for an example)
func (t *ClientTransport) SetSessionParams(incoming *anypb.Any, unchecked ...bool) error {
	if incoming == nil {
		return nil
	}

	p, err := t.ParseParams(incoming)
	if err != nil {
		return err
	}

	switch params := p.(type) {
	case *pb.GenericTransportParams:
		if t.sessionParams == nil {
			t.sessionParams = &pb.DTLSTransportParams{}
		}

		t.sessionParams.RandomizeDstPort = proto.Bool(params.GetRandomizeDstPort())
	case *pb.DTLSTransportParams:
		// make a copy of params so that we don't modify the original during an active session.
		t.sessionParams = proto.Clone(params).(*pb.DTLSTransportParams)
	}

	return nil
}

// SetParams allows the caller to set parameters associated with the transport, returning an
// error if the provided generic message is not compatible.
func (t *ClientTransport) SetParams(p any) error {
	switch params := p.(type) {
	case *pb.GenericTransportParams:
		if t.Parameters == nil {
			t.Parameters = &pb.DTLSTransportParams{}
		}

		t.Parameters.RandomizeDstPort = proto.Bool(params.GetRandomizeDstPort())
	case *pb.DTLSTransportParams:
		// make a copy of params so that we don't modify the original during an active session.
		t.Parameters = proto.Clone(params).(*pb.DTLSTransportParams)
	case *ClientConfig:
		t.stunServer = params.STUNServer
		t.disableIRWorkaround = params.DisableIRWorkaround
		t.listenTimeout = params.ListenTimeout
	}

	return nil
}

// Prepare lets the transport use the dialer to prepare. This is called before GetParams to let the
// transport prepare stuff such as nat traversal.
func (t *ClientTransport) Prepare(ctx context.Context, dialer func(ctx context.Context, network, laddr, raddr string) (net.Conn, error)) error {
	if t.stunServer == "" {
		t.stunServer = defaultSTUNServer
	}

	var privAddr4 *net.UDPAddr
	var pubAddr4 *net.UDPAddr
	var privAddr6 *net.UDPAddr
	var pubAddr6 *net.UDPAddr
	var err4 error
	var err6 error

	if t.Parameters == nil {
		t.Parameters = &pb.DTLSTransportParams{}
	}
	t.sessionParams = proto.Clone(t.Parameters).(*pb.DTLSTransportParams)

	wg := sync.WaitGroup{}
	wg.Add(2)

	go func() {
		privAddr4, pubAddr4, err4 = publicAddr(ctx, "udp4", t.stunServer, dialer)
		wg.Done()
	}()

	go func() {
		privAddr6, pubAddr6, err6 = publicAddr(ctx, "udp6", t.stunServer, dialer)
		wg.Done()
	}()

	wg.Wait()

	if err4 != nil && err6 != nil {
		return fmt.Errorf("error getting v4 public address: %v; error getting v6 public address: %v", err4, err6)
	}

	if err4 == nil {
		t.privAddr4 = privAddr4
		t.pubAddr4 = pubAddr4
		t.sessionParams.SrcAddr4 = &pb.Addr{IP: pubAddr4.IP.To4(), Port: proto.Uint32(uint32(pubAddr4.Port))}
	}
	if err6 == nil {
		t.privAddr6 = privAddr6
		t.pubAddr6 = pubAddr6
		t.sessionParams.SrcAddr6 = &pb.Addr{IP: pubAddr6.IP.To16(), Port: proto.Uint32(uint32(pubAddr6.Port))}
	}

	return nil
}

func (*ClientTransport) DisableRegDelay() bool {
	return true
}

// GetDstPort returns the destination port that the client should open the phantom connection to
<<<<<<< HEAD
func (t *ClientTransport) GetDstPort(seed []byte, phantomSubnetSupportsRandPort bool) (uint16, error) {
	if !phantomSubnetSupportsRandPort {
		return 443, nil
	}
=======
func (t *ClientTransport) GetDstPort(seed []byte) (uint16, error) {
	if t.Parameters == nil || !t.Parameters.GetRandomizeDstPort() {
		return defaultPort, nil
	}

>>>>>>> cd66eca4
	return transports.PortSelectorRange(portRangeMin, portRangeMax, seed)
}

func (t *ClientTransport) WrapDial(dialer dialFunc) (dialFunc, error) {
	dtlsDialer := func(ctx context.Context, network, localAddr, address string) (net.Conn, error) {
		// Create a context that will automatically cancel after 5 seconds or when the existing context is cancelled, whichever comes first.
		timeout := t.listenTimeout
		if timeout == nil {
			time := defaultListenTime
			timeout = &time
		}
		ctxtimeout, cancel := context.WithTimeout(ctx, *timeout)
		defer cancel()

		conn, errListen := t.listen(ctxtimeout, dialer, address)
		if errListen != nil {
			// fallback to dial
			conn, errDial := t.dial(ctx, dialer, address)
			if errDial != nil {
				return nil, fmt.Errorf("error listening: %v, error dialing: %v", errListen, errDial)
			}

			return conn, nil
		}

		return conn, nil
	}

	return dtlsDialer, nil
}

func (t *ClientTransport) listen(ctx context.Context, dialer dialFunc, address string) (net.Conn, error) {
	is4, err := addrIsV4(address)
	if err != nil {
		return nil, fmt.Errorf("error checking remote address ip version: %v", err)
	}

	if is4 {
		return t.listenWithLaddr(ctx, dialer, t.privAddr4, address)
	}

	return t.listenWithLaddr(ctx, dialer, t.privAddr6, address)
}

func addrIsV4(address string) (bool, error) {
	addr, err := net.ResolveUDPAddr("", address)
	if err != nil {
		return false, err
	}

	return addr.IP.To4() != nil, nil
}

func (t *ClientTransport) listenWithLaddr(ctx context.Context, dialer dialFunc, laddr *net.UDPAddr, address string) (net.Conn, error) {

	if t.disableIRWorkaround {
		err := openUDPLimitTTL(ctx, laddr.String(), address, dialer)
		if err != nil {
			return nil, fmt.Errorf("error opening UDP port from gateway: %v", err)
		}
	} else {
		err := openUDP(ctx, laddr.String(), address, dialer)
		if err != nil {
			return nil, fmt.Errorf("error opening UDP port from gateway: %v", err)
		}
	}

	udpConn, err := dialer(ctx, "udp", laddr.String(), address)
	if err != nil {
		return nil, fmt.Errorf("error dialing udp: %v", err)
	}

	conn, err := dtls.ServerWithContext(ctx, udpConn, &dtls.Config{PSK: t.psk, SCTP: dtls.ClientOpen})
	if err != nil {
		return nil, fmt.Errorf("error listening for phantom: %v", err)
	}

	return conn, err
}

func (t *ClientTransport) dial(ctx context.Context, dialer dialFunc, address string) (net.Conn, error) {
	udpConn, err := dialer(ctx, "udp", "", address)
	if err != nil {
		return nil, fmt.Errorf("error dialing udp: %v", err)
	}

	if !t.disableIRWorkaround {
		err := sendPacket(ctx, udpConn)
		if err != nil {
			return nil, err
		}
	}

	conn, err := dtls.ClientWithContext(ctx, udpConn, &dtls.Config{PSK: t.psk, SCTP: dtls.ClientOpen})
	if err != nil {
		return nil, fmt.Errorf("error dialing as client: %v", err)
	}

	return conn, err
}

// PrepareKeys provides an opportunity for the transport to integrate the station public key
// as well as bytes from the deterministic random generator associated with the registration
// that this ClientTransport is attached t
func (t *ClientTransport) PrepareKeys(pubkey [32]byte, sharedSecret []byte, dRand io.Reader) error {
	t.psk = sharedSecret
	return nil
}

// ParseParams gives the specific transport an option to parse a generic object into parameters
// provided by the station in the registration response during registration.
func (ClientTransport) ParseParams(*anypb.Any) (any, error) {
	return nil, nil
}<|MERGE_RESOLUTION|>--- conflicted
+++ resolved
@@ -195,18 +195,11 @@
 }
 
 // GetDstPort returns the destination port that the client should open the phantom connection to
-<<<<<<< HEAD
 func (t *ClientTransport) GetDstPort(seed []byte, phantomSubnetSupportsRandPort bool) (uint16, error) {
-	if !phantomSubnetSupportsRandPort {
-		return 443, nil
-	}
-=======
-func (t *ClientTransport) GetDstPort(seed []byte) (uint16, error) {
-	if t.Parameters == nil || !t.Parameters.GetRandomizeDstPort() {
+	if t.Parameters == nil || !t.Parameters.GetRandomizeDstPort() || !phantomSubnetSupportsRandPort {
 		return defaultPort, nil
 	}
 
->>>>>>> cd66eca4
 	return transports.PortSelectorRange(portRangeMin, portRangeMax, seed)
 }
 
