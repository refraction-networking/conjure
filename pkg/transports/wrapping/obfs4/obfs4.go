package obfs4

import (
	"bytes"
	"fmt"
	"net"

<<<<<<< HEAD
	cj "github.com/refraction-networking/conjure/pkg/station/lib"
=======
>>>>>>> a029d7f7
	"github.com/refraction-networking/conjure/pkg/transports"
	pb "github.com/refraction-networking/conjure/proto"
	"github.com/refraction-networking/obfs4/common/drbg"
	"github.com/refraction-networking/obfs4/common/ntor"
	"github.com/refraction-networking/obfs4/transports/obfs4"
<<<<<<< HEAD

=======
>>>>>>> a029d7f7
	pt "gitlab.torproject.org/tpo/anti-censorship/pluggable-transports/goptlib"
	"google.golang.org/protobuf/types/known/anypb"
)

const (
	// Earliest client library version ID that supports destination port randomization
	randomizeDstPortMinVersion uint = 3

	// port range boundaries for min when randomizing
	portRangeMin = 22
	portRangeMax = 65535
)

// Transport implements the station Transport interface for the obfs4 transport
type Transport struct{}

// Name implements the station Transport interface
func (Transport) Name() string { return "obfs4" }

// LogPrefix implements the station Transport interface
func (Transport) LogPrefix() string { return "OBFS4" }

// GetIdentifier implements the station Transport interface
<<<<<<< HEAD
func (Transport) GetIdentifier(r *cj.DecoyRegistration) string {
	var err error
	if r == nil || r.Keys == nil {
		return ""
	} else if r.Keys.TransportKeys == nil {
		r.Keys.TransportKeys, err = generateObfs4Keys(r.Keys.TransportReader)
		if err != nil {
			return ""
		}
	}
	obfs4Keys, ok := r.Keys.TransportKeys.(Obfs4Keys)
	if !ok {
		return ""
	}
	return string(obfs4Keys.PublicKey.Bytes()[:]) + string(obfs4Keys.NodeID.Bytes()[:])
=======
func (Transport) GetIdentifier(r transports.Registration) string {
	return string(r.Obfs4PublicKey().Bytes()[:]) + string(r.Obfs4NodeID().Bytes()[:])
>>>>>>> a029d7f7
}

// GetProto returns the next layer protocol that the transport uses. Implements
// the Transport interface.
func (Transport) GetProto() pb.IPProto {
	return pb.IPProto_Tcp
}

// ParseParams gives the specific transport an option to parse a generic object
// into parameters provided by the client during registration.
func (Transport) ParseParams(libVersion uint, data *anypb.Any) (any, error) {
	if data == nil {
		return nil, nil
	}

	// For backwards compatibility we create a generic transport params object
	// for transports that existed before the transportParams fields existed.
	if libVersion < randomizeDstPortMinVersion {
		f := false
		return &pb.GenericTransportParams{
			RandomizeDstPort: &f,
		}, nil
	}

	var m = &pb.GenericTransportParams{}
	err := transports.UnmarshalAnypbTo(data, m)
	return m, err
}

// ParamStrings returns an array of tag string that will be added to tunStats when a proxy
// session is closed. For now, no params of interest.
func (t Transport) ParamStrings(p any) []string {
	return nil
}

// WrapConnection implements the station Transport interface
<<<<<<< HEAD
func (Transport) WrapConnection(data *bytes.Buffer, c net.Conn, phantom net.IP, regManager *cj.RegistrationManager) (*cj.DecoyRegistration, net.Conn, error) {
	var err error
=======
func (Transport) WrapConnection(data *bytes.Buffer, c net.Conn, phantom net.IP, regManager transports.RegManager) (transports.Registration, net.Conn, error) {
>>>>>>> a029d7f7
	if data.Len() < ClientMinHandshakeLength {
		return nil, nil, transports.ErrTryAgain
	}

	var representative ntor.Representative
	copy(representative[:ntor.RepresentativeLength], data.Bytes()[:ntor.RepresentativeLength])

	for _, r := range getObfs4Registrations(regManager, phantom) {
<<<<<<< HEAD
		if r == nil || r.Keys == nil {
			return nil, nil, fmt.Errorf("broken registration")
		} else if r.Keys.TransportKeys == nil {
			r.Keys.TransportKeys, err = generateObfs4Keys(r.Keys.TransportReader)
			if err != nil {
				return nil, nil, fmt.Errorf("Failed to generate obfs4 keys: %w", err)
			}
		}
		obfs4Keys, ok := r.Keys.TransportKeys.(Obfs4Keys)
		if !ok {
			return nil, nil, fmt.Errorf("Incorrect Key Type")
		}

		mark := generateMark(obfs4Keys.NodeID, obfs4Keys.PublicKey, &representative)
=======
		mark := generateMark(r.Obfs4NodeID(), r.Obfs4PublicKey(), &representative)
>>>>>>> a029d7f7
		pos := findMarkMac(mark, data.Bytes(), ntor.RepresentativeLength+ClientMinPadLength, MaxHandshakeLength, true)
		if pos == -1 {
			continue
		}

		// We found the mark in the client handshake! We found our registration!
		args := pt.Args{}
<<<<<<< HEAD
		args.Add("node-id", obfs4Keys.NodeID.Hex())
		args.Add("private-key", obfs4Keys.PrivateKey.Hex())
=======
		args.Add("node-id", r.Obfs4NodeID().Hex())
		args.Add("private-key", r.Obfs4PrivateKey().Hex())
>>>>>>> a029d7f7
		seed, err := drbg.NewSeed()
		if err != nil {
			return nil, nil, fmt.Errorf("failed to create DRBG seed: %w", err)
		}
		args.Add("drbg-seed", seed.Hex())

		t := &obfs4.Transport{}

		factory, err := t.ServerFactory("", &args)
		if err != nil {
			return nil, nil, fmt.Errorf("failed to create server factory: %w", err)
		}

		mc := transports.PrependToConn(c, data)
		wrapped, err := factory.WrapConn(mc)

		return r, wrapped, err
	}

	// If we read more than min handshake len, but less than max and didn't find
	// the mark get more bytes until we have reached the max handshake length.
	// If we have reached the max handshake len and didn't find it return NotTransport
	if data.Len() < MaxHandshakeLength {
		return nil, nil, transports.ErrTryAgain
	}

	// The only time we'll make it here is if there are no obfs4 registrations
	// for the given phantom.
	return nil, nil, transports.ErrNotTransport
}

// This function makes the assumption that any identifier with length 52 is an obfs4 registration.
// This may not be strictly true, but any other identifier will simply fail to form a connection and
// should be harmless.
func getObfs4Registrations(regManager transports.RegManager, darkDecoyAddr net.IP) []transports.Registration {
	var regs []transports.Registration

	for identifier, r := range regManager.GetRegistrations(darkDecoyAddr) {
		if len(identifier) == ntor.PublicKeyLength+ntor.NodeIDLength {
			regs = append(regs, r)
		}
	}

	return regs
}

// GetDstPort Given the library version, a seed, and a generic object
// containing parameters the transport should be able to return the
// destination port that a clients phantom connection will attempt to reach
func (Transport) GetDstPort(libVersion uint, seed []byte, params any) (uint16, error) {

	if libVersion < randomizeDstPortMinVersion {
		return 443, nil
	}

	if params == nil {
		return 443, nil
	}

	parameters, ok := params.(*pb.GenericTransportParams)
	if !ok {
		return 0, fmt.Errorf("bad parameters provided")
	}

	if parameters.GetRandomizeDstPort() {
		return transports.PortSelectorRange(portRangeMin, portRangeMax, seed)
	}

	return 443, nil
}

// func generateObfs4Keys(rand io.Reader) (core.Obfs4Keys, error) {
// 	keys := Obfs4Keys{
// 		PrivateKey: new(ntor.PrivateKey),
// 		PublicKey:  new(ntor.PublicKey),
// 		NodeID:     new(ntor.NodeID),
// 	}

// 	_, err := rand.Read(keys.PrivateKey[:])
// 	if err != nil {
// 		return keys, err
// 	}

// 	keys.PrivateKey[0] &= 248
// 	keys.PrivateKey[31] &= 127
// 	keys.PrivateKey[31] |= 64

// 	pub, err := curve25519.X25519(keys.PrivateKey[:], curve25519.Basepoint)
// 	if err != nil {
// 		return keys, err
// 	}
// 	copy(keys.PublicKey[:], pub)

// 	_, err = rand.Read(keys.NodeID[:])
// 	return keys, err
// }<|MERGE_RESOLUTION|>--- conflicted
+++ resolved
@@ -5,19 +5,12 @@
 	"fmt"
 	"net"
 
-<<<<<<< HEAD
-	cj "github.com/refraction-networking/conjure/pkg/station/lib"
-=======
->>>>>>> a029d7f7
 	"github.com/refraction-networking/conjure/pkg/transports"
 	pb "github.com/refraction-networking/conjure/proto"
 	"github.com/refraction-networking/obfs4/common/drbg"
 	"github.com/refraction-networking/obfs4/common/ntor"
 	"github.com/refraction-networking/obfs4/transports/obfs4"
-<<<<<<< HEAD
-
-=======
->>>>>>> a029d7f7
+
 	pt "gitlab.torproject.org/tpo/anti-censorship/pluggable-transports/goptlib"
 	"google.golang.org/protobuf/types/known/anypb"
 )
@@ -41,26 +34,21 @@
 func (Transport) LogPrefix() string { return "OBFS4" }
 
 // GetIdentifier implements the station Transport interface
-<<<<<<< HEAD
-func (Transport) GetIdentifier(r *cj.DecoyRegistration) string {
-	var err error
-	if r == nil || r.Keys == nil {
+func (Transport) GetIdentifier(r transports.Registration) string {
+	if r == nil {
 		return ""
-	} else if r.Keys.TransportKeys == nil {
-		r.Keys.TransportKeys, err = generateObfs4Keys(r.Keys.TransportReader)
+	} else if r.TransportKeys() == nil {
+		keys, err := generateObfs4Keys(r.TransportReader())
 		if err != nil {
 			return ""
 		}
-	}
-	obfs4Keys, ok := r.Keys.TransportKeys.(Obfs4Keys)
+		r.SetTransportKeys(keys)
+	}
+	obfs4Keys, ok := r.TransportKeys().(Obfs4Keys)
 	if !ok {
 		return ""
 	}
 	return string(obfs4Keys.PublicKey.Bytes()[:]) + string(obfs4Keys.NodeID.Bytes()[:])
-=======
-func (Transport) GetIdentifier(r transports.Registration) string {
-	return string(r.Obfs4PublicKey().Bytes()[:]) + string(r.Obfs4NodeID().Bytes()[:])
->>>>>>> a029d7f7
 }
 
 // GetProto returns the next layer protocol that the transport uses. Implements
@@ -97,12 +85,7 @@
 }
 
 // WrapConnection implements the station Transport interface
-<<<<<<< HEAD
-func (Transport) WrapConnection(data *bytes.Buffer, c net.Conn, phantom net.IP, regManager *cj.RegistrationManager) (*cj.DecoyRegistration, net.Conn, error) {
-	var err error
-=======
 func (Transport) WrapConnection(data *bytes.Buffer, c net.Conn, phantom net.IP, regManager transports.RegManager) (transports.Registration, net.Conn, error) {
->>>>>>> a029d7f7
 	if data.Len() < ClientMinHandshakeLength {
 		return nil, nil, transports.ErrTryAgain
 	}
@@ -111,24 +94,21 @@
 	copy(representative[:ntor.RepresentativeLength], data.Bytes()[:ntor.RepresentativeLength])
 
 	for _, r := range getObfs4Registrations(regManager, phantom) {
-<<<<<<< HEAD
-		if r == nil || r.Keys == nil {
+		if r == nil {
 			return nil, nil, fmt.Errorf("broken registration")
-		} else if r.Keys.TransportKeys == nil {
-			r.Keys.TransportKeys, err = generateObfs4Keys(r.Keys.TransportReader)
+		} else if r.TransportKeys() == nil {
+			keys, err := generateObfs4Keys(r.TransportReader())
 			if err != nil {
 				return nil, nil, fmt.Errorf("Failed to generate obfs4 keys: %w", err)
 			}
-		}
-		obfs4Keys, ok := r.Keys.TransportKeys.(Obfs4Keys)
+			r.SetTransportKeys(keys)
+		}
+		obfs4Keys, ok := r.TransportKeys().(Obfs4Keys)
 		if !ok {
 			return nil, nil, fmt.Errorf("Incorrect Key Type")
 		}
 
 		mark := generateMark(obfs4Keys.NodeID, obfs4Keys.PublicKey, &representative)
-=======
-		mark := generateMark(r.Obfs4NodeID(), r.Obfs4PublicKey(), &representative)
->>>>>>> a029d7f7
 		pos := findMarkMac(mark, data.Bytes(), ntor.RepresentativeLength+ClientMinPadLength, MaxHandshakeLength, true)
 		if pos == -1 {
 			continue
@@ -136,13 +116,8 @@
 
 		// We found the mark in the client handshake! We found our registration!
 		args := pt.Args{}
-<<<<<<< HEAD
 		args.Add("node-id", obfs4Keys.NodeID.Hex())
 		args.Add("private-key", obfs4Keys.PrivateKey.Hex())
-=======
-		args.Add("node-id", r.Obfs4NodeID().Hex())
-		args.Add("private-key", r.Obfs4PrivateKey().Hex())
->>>>>>> a029d7f7
 		seed, err := drbg.NewSeed()
 		if err != nil {
 			return nil, nil, fmt.Errorf("failed to create DRBG seed: %w", err)
